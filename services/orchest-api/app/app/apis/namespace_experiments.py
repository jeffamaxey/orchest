from datetime import datetime
import uuid

<<<<<<< HEAD
from docker import errors
=======
from celery.contrib.abortable import AbortableAsyncResult
>>>>>>> 3b33eff0
from flask import current_app, request
from flask_restplus import Namespace, Resource

from app import schema
from app.celery_app import make_celery
from app.connections import db
from app.core.pipelines import construct_pipeline
from app.utils import register_schema, update_status_db, lock_environment_images_for_run
import app.models as models


api = Namespace("experiments", description="Managing experiments")
api = register_schema(api)


@api.route("/")
class ExperimentList(Resource):
    @api.doc("get_experiments")
    @api.marshal_with(schema.experiments)
    def get(self):
        """Fetches all experiments.

        The experiments are either in queue, running or already
        completed.

        """
        experiments = models.Experiment.query.all()
        return {"experiments": [exp.__dict__ for exp in experiments]}, 200

    @api.doc("start_experiment")
    @api.expect(schema.experiment_spec)
    @api.marshal_with(schema.experiment, code=201, description="Queued experiment")
    def post(self):
        """Queues a new experiment."""
        # TODO: possibly use marshal() on the post_data
        # https://flask-restplus.readthedocs.io/en/stable/api.html#flask_restplus.marshal
        #       to make sure the default values etc. are filled in.
        post_data = request.get_json()

        # TODO: maybe we can expect a datetime (in the schema) so we
        #       do not have to parse it here.
        #       https://flask-restplus.readthedocs.io/en/stable/api.html#flask_restplus.fields.DateTime
        scheduled_start = post_data["scheduled_start"]
        scheduled_start = datetime.fromisoformat(scheduled_start)

        pipeline_runs = []
        pipeline_run_spec = post_data["pipeline_run_spec"]
<<<<<<< HEAD
        env_uuid_docker_id_mappings = None
        for pipeline_description, id_ in zip(
            post_data["pipeline_descriptions"], post_data["pipeline_run_ids"]
=======
        for pipeline_definition, id_ in zip(
            post_data["pipeline_definitions"], post_data["pipeline_run_ids"]
>>>>>>> 3b33eff0
        ):
            pipeline_run_spec["pipeline_definition"] = pipeline_definition
            pipeline = construct_pipeline(**post_data["pipeline_run_spec"])

            # TODO: This can be made more efficient, since the pipeline
            #       is the same for all pipeline runs. The only
            #       difference is the parameters. So all the jobs could
            #       be created in batch.
<<<<<<< HEAD
=======
            # Create Celery object with the Flask context and construct the
            # kwargs for the job.
            celery = make_celery(current_app)
            celery_job_kwargs = {
                "experiment_uuid": post_data["experiment_uuid"],
                "project_uuid": post_data["project_uuid"],
                "pipeline_definition": pipeline.to_dict(),
                "run_config": pipeline_run_spec["run_config"],
            }
>>>>>>> 3b33eff0

            # specify the task_id beforehand to avoid race conditions between the task and its
            # presence in the db
            task_id = str(uuid.uuid4())

            non_interactive_run = {
                "experiment_uuid": post_data["experiment_uuid"],
                "run_uuid": task_id,
                "pipeline_run_id": id_,
                "pipeline_uuid": pipeline.properties["uuid"],
                "project_uuid": post_data["project_uuid"],
                "status": "PENDING",
            }
            db.session.add(models.NonInteractiveRun(**non_interactive_run))

            # TODO: this code is also in `namespace_runs`. Could
            #       potentially be put in a function for modularity.
            # Set an initial value for the status of the pipeline steps that
            # will be run.
            step_uuids = [s.properties["uuid"] for s in pipeline.steps]
            pipeline_steps = []
            for step_uuid in step_uuids:
                pipeline_steps.append(
                    models.NonInteractiveRunPipelineStep(
                        **{
                            "experiment_uuid": post_data["experiment_uuid"],
                            "run_uuid": task_id,
                            "step_uuid": step_uuid,
                            "status": "PENDING",
                        }
                    )
                )
            db.session.bulk_save_objects(pipeline_steps)
            db.session.commit()

            # get docker ids of images to use and make it so that the images
            # will not be deleted in case they become outdated by an
            # environment rebuild
            # compute it only once because this way we are guaranteed
            # that the mappings will be the same for all runs, having
            # a new environment build terminate while submitting the
            # different runs won't affect the experiment
            if env_uuid_docker_id_mappings is None:
                try:
                    env_uuid_docker_id_mappings = lock_environment_images_for_run(
                        task_id,
                        post_data["project_uuid"],
                        pipeline.get_environments(),
                        is_interactive=False,
                    )
                except errors.ImageNotFound as e:
                    return (
                        f"Pipeline was referencing environments for "
                        f"which an image does not exist, {e}",
                        500,
                    )
            else:
                image_mappings = [
                    models.NonInteractiveRunImageMapping(
                        **{
                            "run_uuid": task_id,
                            "orchest_environment_uuid": env_uuid,
                            "docker_img_id": docker_id,
                        }
                    )
                    for env_uuid, docker_id in env_uuid_docker_id_mappings.items()
                ]
                db.session.bulk_save_objects(image_mappings)
                db.session.commit()

            # Create Celery object with the Flask context and construct the
            # kwargs for the job.
            celery = make_celery(current_app)
            run_config = pipeline_run_spec["run_config"]
            run_config["env_uuid_docker_id_mappings"] = env_uuid_docker_id_mappings
            celery_job_kwargs = {
                "experiment_uuid": post_data["experiment_uuid"],
                "project_uuid": post_data["project_uuid"],
                "pipeline_description": pipeline.to_dict(),
                "run_config": run_config,
            }

            # Start the run as a background task on Celery. Due to circular
            # imports we send the task by name instead of importing the
            # function directly.
            res = celery.send_task(
                "app.core.tasks.start_non_interactive_pipeline_run",
                eta=scheduled_start,
                kwargs=celery_job_kwargs,
                task_id=task_id,
            )

            # NOTE: this is only if a backend is configured.  The task does
            # not return anything. Therefore we can forget its result and
            # make sure that the Celery backend releases recourses (for
            # storing and transmitting results) associated to the task.
            # Uncomment the line below if applicable.
            res.forget()

            non_interactive_run["pipeline_steps"] = pipeline_steps
            pipeline_runs.append(non_interactive_run)

        experiment = {
            "experiment_uuid": post_data["experiment_uuid"],
            "project_uuid": post_data["project_uuid"],
            "pipeline_uuid": post_data["pipeline_uuid"],
            "scheduled_start": scheduled_start,
            "total_number_of_pipeline_runs": len(pipeline_runs),
        }
        db.session.add(models.Experiment(**experiment))
        db.session.commit()

        experiment["pipeline_runs"] = pipeline_runs
        return experiment, 201


@api.route("/<string:experiment_uuid>")
@api.param("experiment_uuid", "UUID of experiment")
@api.response(404, "Experiment not found")
class Experiment(Resource):
    @api.doc("get_experiment")
    @api.marshal_with(schema.experiment, code=200)
    def get(self, experiment_uuid):
        """Fetches an experiment given its UUID."""
        experiment = models.Experiment.query.get_or_404(
            experiment_uuid,
            description="Experiment not found",
        )
        return experiment.__dict__

    # TODO: We should also make it possible to stop a particular pipeline
    #       run of an experiment. It should state "cancel" the execution
    #       of a pipeline run, since we do not do termination of running
    #       tasks.
    @api.doc("delete_experiment")
    @api.response(200, "Experiment terminated")
    def delete(self, experiment_uuid):
        """Stops an experiment given its UUID.

        However, it will not delete any corresponding database entries,
        it will update the status of corresponding objects to "REVOKED".
        """
        experiment = models.Experiment.query.get_or_404(
            experiment_uuid,
            description="Experiment not found",
        )

        run_uuids = [run.run_uuid for run in experiment.pipeline_runs]

        # Aborts and revokes all pipeline runs and waits for a reply for 1.0s.
        celery = make_celery(current_app)
        celery.control.revoke(run_uuids, timeout=1.0)

        # TODO: possibly set status of steps and Run to "ABORTED"
        #  note that a race condition would be present since the task will try to set the status as well
        for run_uuid in run_uuids:
            res = AbortableAsyncResult(run_uuid, app=celery)
            # it is responsibility of the task to terminate by reading it's aborted status
            res.abort()

        # Update the status of the run and step entries to "REVOKED".
        models.NonInteractiveRun.query.filter_by(
            experiment_uuid=experiment_uuid
        ).update({"status": "REVOKED"})
        models.NonInteractiveRunPipelineStep.query.filter_by(
            experiment_uuid=experiment_uuid
        ).update({"status": "REVOKED"})
        db.session.commit()

        return {"message": "Experiment termination was successful"}, 200


@api.route(
    "/<string:experiment_uuid>/<string:run_uuid>",
    doc={
        "description": (
            "Set and get execution status of pipeline runs " "in an experiment."
        )
    },
)
@api.param("experiment_uuid", "UUID of Experiment")
@api.param("run_uuid", "UUID of Run")
@api.response(404, "Pipeline run not found")
class PipelineRun(Resource):
    @api.doc("get_pipeline_run")
    @api.marshal_with(schema.non_interactive_run, code=200)
    def get(self, experiment_uuid, run_uuid):
        """Fetch a pipeline run of an experiment given their ids."""
        non_interactive_run = models.NonInteractiveRun.query.get_or_404(
            ident=(experiment_uuid, run_uuid),
            description="Given experiment has no run with given run_uuid",
        )
        return non_interactive_run.__dict__

    @api.doc("set_pipeline_run_status")
    @api.expect(schema.status_update)
    def put(self, experiment_uuid, run_uuid):
        """Set the status of a pipeline run."""
        status_update = request.get_json()

        # The pipeline run has reached a final state, thus we can update
        # the experiment "completed_pipeline_runs" attribute.
        if status_update["status"] in ["SUCCESS", "FAILURE"]:
            experiment = models.Experiment.query.get_or_404(
                experiment_uuid,
                description="Experiment not found",
            )
            experiment.completed_pipeline_runs += 1
            db.session.commit()

        filter_by = {
            "experiment_uuid": experiment_uuid,
            "run_uuid": run_uuid,
        }
        update_status_db(
            status_update, model=models.NonInteractiveRun, filter_by=filter_by
        )

        return {"message": "Status was updated successfully"}, 200


@api.route(
    "/<string:experiment_uuid>/<string:run_uuid>/<string:step_uuid>",
    doc={
        "description": (
            "Set and get execution status of individual steps of "
            "pipeline runs in an experiment."
        )
    },
)
@api.param("experiment_uuid", "UUID of Experiment")
@api.param("run_uuid", "UUID of Run")
@api.param("step_uuid", "UUID of Step")
@api.response(404, "Pipeline step not found")
class PipelineStepStatus(Resource):
    @api.doc("get_pipeline_run_pipeline_step")
    @api.marshal_with(schema.non_interactive_run, code=200)
    def get(self, experiment_uuid, run_uuid, step_uuid):
        """Fetch a pipeline step of a run of an experiment given uuids."""
        step = models.NonInteractiveRunPipelineStep.query.get_or_404(
            ident=(experiment_uuid, run_uuid, step_uuid),
            description="Combination of given experiment, run and step not found",
        )
        return step.__dict__

    @api.doc("set_pipeline_run_pipeline_step_status")
    @api.expect(schema.status_update)
    def put(self, experiment_uuid, run_uuid, step_uuid):
        """Set the status of a pipeline step of a pipeline run."""
        status_update = request.get_json()

        filter_by = {
            "experiment_uuid": experiment_uuid,
            "run_uuid": run_uuid,
            "step_uuid": step_uuid,
        }
        update_status_db(
            status_update,
            model=models.NonInteractiveRunPipelineStep,
            filter_by=filter_by,
        )

        return {"message": "Status was updated successfully"}, 200<|MERGE_RESOLUTION|>--- conflicted
+++ resolved
@@ -1,11 +1,8 @@
 from datetime import datetime
 import uuid
 
-<<<<<<< HEAD
+from celery.contrib.abortable import AbortableAsyncResult
 from docker import errors
-=======
-from celery.contrib.abortable import AbortableAsyncResult
->>>>>>> 3b33eff0
 from flask import current_app, request
 from flask_restplus import Namespace, Resource
 
@@ -53,37 +50,20 @@
 
         pipeline_runs = []
         pipeline_run_spec = post_data["pipeline_run_spec"]
-<<<<<<< HEAD
         env_uuid_docker_id_mappings = None
-        for pipeline_description, id_ in zip(
-            post_data["pipeline_descriptions"], post_data["pipeline_run_ids"]
-=======
+
+        # TODO: This can be made more efficient, since the pipeline
+        #       is the same for all pipeline runs. The only
+        #       difference is the parameters. So all the jobs could
+        #       be created in batch.
         for pipeline_definition, id_ in zip(
             post_data["pipeline_definitions"], post_data["pipeline_run_ids"]
->>>>>>> 3b33eff0
         ):
             pipeline_run_spec["pipeline_definition"] = pipeline_definition
             pipeline = construct_pipeline(**post_data["pipeline_run_spec"])
 
-            # TODO: This can be made more efficient, since the pipeline
-            #       is the same for all pipeline runs. The only
-            #       difference is the parameters. So all the jobs could
-            #       be created in batch.
-<<<<<<< HEAD
-=======
-            # Create Celery object with the Flask context and construct the
-            # kwargs for the job.
-            celery = make_celery(current_app)
-            celery_job_kwargs = {
-                "experiment_uuid": post_data["experiment_uuid"],
-                "project_uuid": post_data["project_uuid"],
-                "pipeline_definition": pipeline.to_dict(),
-                "run_config": pipeline_run_spec["run_config"],
-            }
->>>>>>> 3b33eff0
-
-            # specify the task_id beforehand to avoid race conditions between the task and its
-            # presence in the db
+            # specify the task_id beforehand to avoid race conditions
+            # between the task and its presence in the db
             task_id = str(uuid.uuid4())
 
             non_interactive_run = {
@@ -98,8 +78,8 @@
 
             # TODO: this code is also in `namespace_runs`. Could
             #       potentially be put in a function for modularity.
-            # Set an initial value for the status of the pipeline steps that
-            # will be run.
+            # Set an initial value for the status of the pipeline
+            # steps that will be run.
             step_uuids = [s.properties["uuid"] for s in pipeline.steps]
             pipeline_steps = []
             for step_uuid in step_uuids:
@@ -116,9 +96,9 @@
             db.session.bulk_save_objects(pipeline_steps)
             db.session.commit()
 
-            # get docker ids of images to use and make it so that the images
-            # will not be deleted in case they become outdated by an
-            # environment rebuild
+            # get docker ids of images to use and make it so that the
+            # images will not be deleted in case they become
+            # outdated by an environment rebuild
             # compute it only once because this way we are guaranteed
             # that the mappings will be the same for all runs, having
             # a new environment build terminate while submitting the
