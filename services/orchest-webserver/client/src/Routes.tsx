import React from "react";
import { Redirect, Route, Switch, useLocation } from "react-router-dom";
import { UpdateDialog } from "./components/UpdateDialog";
import { getOrderedRoutes, siteMap, toQueryString } from "./routingConfig";

const Routes = () => {
  let location = useLocation();
<<<<<<< HEAD
  const routesPromptingUpdate = ["projects", "settings", "help"];
  const { dispatch } = useProjectsContext();

  React.useEffect(() => {
    /*
      Always unset the pipeline for the header bar on navigation.
      It's up to pages to request the headerbar pipeline if they
      need it.

      TODO: move to HeaderBar in the future.
    */
    dispatch({
      type: "pipelineSet",
      payload: {
        pipelineUuid: undefined,
        pipelineName: undefined,
      },
    });
  }, [location]);
=======
>>>>>>> 4d387d1c

  return (
    <Switch>
      <Route exact path="/">
        <Redirect to={siteMap.projects.path} />
      </Route>
      {getOrderedRoutes().map((route) => {
        const { name, path, component, title } = route;
        const shouldBeExact = name !== "notFound"; // notFound uses * as a fallback, it cannot be exact

        return (
          <Route
            exact={shouldBeExact}
            key={`${path}-${location.search}`}
            path={path}
            render={() => {
              window.document.title = title;
              const Component = component;
              if (routesPromptingUpdate.includes(name)) {
                return (
                  <div>
                    <UpdateDialog />
                    <Component />
                  </div>
                );
              }
              return <Component />;
            }}
          />
        );
      })}
      <Route path="*">
        <Redirect to={siteMap.projects.path} />
      </Route>
    </Switch>
  );
};

export { siteMap, Routes, toQueryString };<|MERGE_RESOLUTION|>--- conflicted
+++ resolved
@@ -5,28 +5,7 @@
 
 const Routes = () => {
   let location = useLocation();
-<<<<<<< HEAD
   const routesPromptingUpdate = ["projects", "settings", "help"];
-  const { dispatch } = useProjectsContext();
-
-  React.useEffect(() => {
-    /*
-      Always unset the pipeline for the header bar on navigation.
-      It's up to pages to request the headerbar pipeline if they
-      need it.
-
-      TODO: move to HeaderBar in the future.
-    */
-    dispatch({
-      type: "pipelineSet",
-      payload: {
-        pipelineUuid: undefined,
-        pipelineName: undefined,
-      },
-    });
-  }, [location]);
-=======
->>>>>>> 4d387d1c
 
   return (
     <Switch>
