# Ubuntu 18.04.1 LTS Bionic
<<<<<<< HEAD
FROM elyra/kernel-r:2.3.0
=======
FROM elyra/kernel-r:2.2.0
LABEL maintainer="Orchest B.V. https://www.orchest.io"
>>>>>>> 54ddfce8

USER root

WORKDIR /

# mysql_config is required for orchest-sdk
COPY ./custom-base-kernel-r/*.sh /

# Run augment script
RUN ./augment-root.sh

# Install our internal libraries
COPY ./lib /orchest/lib
COPY ./orchest-sdk /orchest/orchest-sdk

COPY ./runnable-shared/runner /orchest/services/custom-images/runnable-shared/runner
WORKDIR /orchest/services/custom-images/runnable-shared/runner

RUN pip install -r requirements.txt

COPY ./runnable-shared/bootscript.sh /orchest/bootscript.sh
CMD [ "/orchest/bootscript.sh" ]<|MERGE_RESOLUTION|>--- conflicted
+++ resolved
@@ -1,10 +1,6 @@
 # Ubuntu 18.04.1 LTS Bionic
-<<<<<<< HEAD
 FROM elyra/kernel-r:2.3.0
-=======
-FROM elyra/kernel-r:2.2.0
 LABEL maintainer="Orchest B.V. https://www.orchest.io"
->>>>>>> 54ddfce8
 
 USER root
 
