from distutils.dir_util import copy_tree
import os
import shutil

from app.models import Project
from app.utils import get_environments, clear_folder

from _orchest.internals import config as _config


def cleanup_kernel(app, project_uuid):

    kernels_root_path = os.path.join(app.config["USER_DIR"], ".orchest", "kernels")

    # clear all project kernel folder
    # without removing the project kernel folder
    # disturb the mounted paths
    kernels_dir_path = os.path.join(kernels_root_path, project_uuid)
    if os.path.isdir(kernels_dir_path):
        clear_folder(kernels_dir_path)


def populate_kernels(app, db, project_uuid):

    # cleanup old kernels
    cleanup_kernel(app, project_uuid)

    kernels_root_path = os.path.join(app.config["USER_DIR"], ".orchest", "kernels")
    if not os.path.exists(kernels_root_path):
        os.makedirs(kernels_root_path, exist_ok=True)

    kernels_dir_path = os.path.join(kernels_root_path, project_uuid)
    if not os.path.exists(kernels_dir_path):
        os.makedirs(kernels_dir_path, exist_ok=True)

    # kernel.json template
    kernel_template_dir = os.path.join(app.config["RESOURCE_DIR"], "kernels", "docker")

    kernel_json_template_path = os.path.join(kernel_template_dir, "kernel.json")
    try:
        with open(kernel_json_template_path, "r") as f:
            kernel_json_template = f.read()
    except Exception as e:
        logging.info(
            "Error reading kernel.json at path %s. Error: %s"
            % (kernel_json_template_path, e)
        )
        raise e

    environments = get_environments(project_uuid)
    for environment in environments:

        kernel_name = _config.KERNEL_NAME.format(environment_uuid=environment.uuid)

        image_name = _config.ENVIRONMENT_IMAGE_NAME.format(
            project_uuid=project_uuid, environment_uuid=environment.uuid
        )

        kernel_dir_path = os.path.join(kernels_dir_path, kernel_name)

        os.makedirs(kernel_dir_path, exist_ok=True)

        # copy kernel logo resources
        copy_tree(kernel_template_dir, kernel_dir_path)

        # write filled template kernel.json
        filled_kernel_json = (
            kernel_json_template.replace("{image_name}", image_name)
            .replace("{language}", environment.language)
            .replace("{display_name}", environment.name)
        )

        kernel_json_path = os.path.join(kernel_dir_path, "kernel.json")

        # override kernel.json template
        try:
            with open(kernel_json_path, "w") as f:
                f.write(filled_kernel_json)
        except Exception as e:
<<<<<<< HEAD
            app.logger.info(
                "Error reading kernel.json at path %s. Error: %s"
                % (kernel_json_template_path, e)
            )
            raise e

        # create kernel_dirs
        for environment in environments:

            kernel_name = _config.KERNEL_NAME.format(environment_uuid=environment.uuid)

            image_name = _config.ENVIRONMENT_IMAGE_NAME.format(
                project_uuid=project.uuid, environment_uuid=environment.uuid
            )

            kernel_dir_path = os.path.join(kernels_dir_path, kernel_name)

            os.makedirs(kernel_dir_path)

            # copy kernel logo resources
            copy_tree(kernel_template_dir, kernel_dir_path)

            # write filled template kernel.json
            filled_kernel_json = (
                kernel_json_template.replace("{image_name}", image_name)
                .replace("{language}", environment.language)
                .replace("{display_name}", environment.name)
            )

            kernel_json_path = os.path.join(kernel_dir_path, "kernel.json")

            # override kernel.json template
            try:
                with open(kernel_json_path, "w") as f:
                    f.write(filled_kernel_json)
            except Exception as e:
                app.logger.info(
                    "Error writing kernel.json at path %s. Error: %s"
                    % (kernel_json_path, e)
                )
                raise e

        # copy launch_docker.py
        launch_docker_path = os.path.join(
            app.config["RESOURCE_DIR"], "kernels", "launch_docker.py"
        )
        launch_docker_dest_path = os.path.join(kernels_dir_path, "launch_docker.py")
=======
            logging.info(
                "Error writing kernel.json at path %s. Error: %s"
                % (kernel_json_path, e)
            )
            raise e

    # copy launch_docker.py
    launch_docker_path = os.path.join(
        app.config["RESOURCE_DIR"], "kernels", "launch_docker.py"
    )
    launch_docker_dest_path = os.path.join(kernels_dir_path, "launch_docker.py")
>>>>>>> dc46792e

    os.system('cp "%s" "%s"' % (launch_docker_path, launch_docker_dest_path))<|MERGE_RESOLUTION|>--- conflicted
+++ resolved
@@ -41,7 +41,7 @@
         with open(kernel_json_template_path, "r") as f:
             kernel_json_template = f.read()
     except Exception as e:
-        logging.info(
+        app.logger.info(
             "Error reading kernel.json at path %s. Error: %s"
             % (kernel_json_template_path, e)
         )
@@ -77,56 +77,7 @@
             with open(kernel_json_path, "w") as f:
                 f.write(filled_kernel_json)
         except Exception as e:
-<<<<<<< HEAD
             app.logger.info(
-                "Error reading kernel.json at path %s. Error: %s"
-                % (kernel_json_template_path, e)
-            )
-            raise e
-
-        # create kernel_dirs
-        for environment in environments:
-
-            kernel_name = _config.KERNEL_NAME.format(environment_uuid=environment.uuid)
-
-            image_name = _config.ENVIRONMENT_IMAGE_NAME.format(
-                project_uuid=project.uuid, environment_uuid=environment.uuid
-            )
-
-            kernel_dir_path = os.path.join(kernels_dir_path, kernel_name)
-
-            os.makedirs(kernel_dir_path)
-
-            # copy kernel logo resources
-            copy_tree(kernel_template_dir, kernel_dir_path)
-
-            # write filled template kernel.json
-            filled_kernel_json = (
-                kernel_json_template.replace("{image_name}", image_name)
-                .replace("{language}", environment.language)
-                .replace("{display_name}", environment.name)
-            )
-
-            kernel_json_path = os.path.join(kernel_dir_path, "kernel.json")
-
-            # override kernel.json template
-            try:
-                with open(kernel_json_path, "w") as f:
-                    f.write(filled_kernel_json)
-            except Exception as e:
-                app.logger.info(
-                    "Error writing kernel.json at path %s. Error: %s"
-                    % (kernel_json_path, e)
-                )
-                raise e
-
-        # copy launch_docker.py
-        launch_docker_path = os.path.join(
-            app.config["RESOURCE_DIR"], "kernels", "launch_docker.py"
-        )
-        launch_docker_dest_path = os.path.join(kernels_dir_path, "launch_docker.py")
-=======
-            logging.info(
                 "Error writing kernel.json at path %s. Error: %s"
                 % (kernel_json_path, e)
             )
@@ -137,6 +88,5 @@
         app.config["RESOURCE_DIR"], "kernels", "launch_docker.py"
     )
     launch_docker_dest_path = os.path.join(kernels_dir_path, "launch_docker.py")
->>>>>>> dc46792e
 
     os.system('cp "%s" "%s"' % (launch_docker_path, launch_docker_dest_path))