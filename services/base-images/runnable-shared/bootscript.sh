--- conflicted
+++ resolved
@@ -1,9 +1,5 @@
-<<<<<<< HEAD
-#!/bin/bash
-=======
 #!/usr/bin/env bash
 
->>>>>>> 016346ab
 # This shell script is used to start either
 
 # 1) the kernel for Jupyter or
