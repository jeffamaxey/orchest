--- conflicted
+++ resolved
@@ -15,6 +15,7 @@
 from app.apis.namespace_runs import stop_pipeline_run
 from _orchest.internals import config as _config
 from _orchest.internals.utils import docker_images_list_safe
+from _orchest.internals.utils import docker_images_rm_safe
 
 api = Namespace("environment-images", description="Managing environment images")
 api = register_schema(api)
@@ -51,17 +52,9 @@
         delete_project_environment_builds(project_uuid, environment_uuid)
         delete_project_environment_dangling_images(project_uuid, environment_uuid)
 
-        try:
-            docker_client.images.remove(image_name)
-        except errors.ImageNotFound:
-            return {"message": f"Environment image {image_name} not found"}, 404
-        except Exception as e:
-            return (
-                {
-                    "message": f"There was an error deleting the image {image_name}.\n{e}"
-                },
-                500,
-            )
+        # try with repeat because there might be a race condition
+        # where the aborted runs are still using the image
+        docker_images_rm_safe(docker_client, image_name)
 
         return (
             {"message": f"Environment image {image_name} was successfully deleted"},
@@ -73,58 +66,12 @@
     "/in_use/<string:project_uuid>/<string:environment_uuid>",
 )
 @api.param("project_uuid", "UUID of the project")
-<<<<<<< HEAD
 @api.param("environment_uuid", "UUID of the environment")
 class EnvironmentImageInUse(Resource):
     @api.doc("is-environment-in-use")
     def get(self, project_uuid, environment_uuid):
         in_use = is_environment_in_use(project_uuid, environment_uuid)
         return {"message": in_use, "in_use": in_use}, 200
-=======
-class ProjectEnvironmentImages(Resource):
-    @api.doc("delete-project_environment-images")
-    def delete(self, project_uuid):
-        """Removes all environment images of a project."""
-
-        # use environment_uuid="" because we are looking for all of them
-        image_name = _config.ENVIRONMENT_IMAGE_NAME.format(
-            project_uuid=project_uuid, environment_uuid=""
-        )
-
-        image_names_to_remove = [
-            img.attrs["RepoTags"][0]
-            for img in docker_images_list_safe(docker_client)
-            if img.attrs["RepoTags"]
-            and isinstance(img.attrs["RepoTags"][0], str)
-            and img.attrs["RepoTags"][0].startswith(image_name)
-        ]
-
-        image_remove_exceptions = []
-        for image_name in image_names_to_remove:
-            try:
-                # using force true will actually remove the image instead of simply untagging it
-                docker_client.images.remove(image_name, force=True)
-            except Exception as e:
-                image_remove_exceptions.append(
-                    f"There was an error deleting the image {image_name}:\n{e}"
-                )
-
-        if len(image_remove_exceptions) > 0:
-            image_remove_exceptions = "\n".join(image_remove_exceptions)
-            return (
-                {
-                    "message": f"There were errors in deleting the images of project {project_uuid}:\n{image_remove_exceptions}"
-                },
-                500,
-            )
-
-        return (
-            {
-                "message": f"Project {project_uuid} environment images were successfully deleted"
-            },
-            200,
-        )
->>>>>>> 4bc9801f
 
 
 @api.route(
@@ -144,7 +91,6 @@
         return {"message": "Successfully removed dangling images"}, 200
 
 
-<<<<<<< HEAD
 def delete_project_environment_images(project_uuid):
     """Delete environment images of a project.
 
@@ -156,36 +102,24 @@
         project_uuid:
     """
 
-    # use environment_uuid="" because we are looking for all of them
-    image_name = _config.ENVIRONMENT_IMAGE_NAME.format(
-        project_uuid=project_uuid, environment_uuid=""
-    )
-
-    image_names_to_remove = [
-        img.attrs["RepoTags"][0]
-        for img in docker_client.images.list()
-        if img.attrs["RepoTags"]
-        and isinstance(img.attrs["RepoTags"][0], str)
-        and img.attrs["RepoTags"][0].startswith(image_name)
-    ]
-
     # cleanup references to the builds and dangling images
     # of all environments of this project
     delete_project_builds(project_uuid)
     delete_project_dangling_images(project_uuid)
 
+    filters = {
+        "label": [
+            f"_orchest_env_build_is_intermediate=0",
+            f"_orchest_project_uuid={project_uuid}",
+        ]
+    }
+    images_to_remove = docker_images_list_safe(docker_client, filters=filters)
+
     image_remove_exceptions = []
-    for image_name in image_names_to_remove:
-        try:
-            docker_client.images.remove(image_name)
-        except Exception as e:
-            image_remove_exceptions.append(
-                f"There was an error deleting the image {image_name}:\n{e}"
-            )
-
-    if len(image_remove_exceptions) > 0:
-        image_remove_exceptions = "\n".join(image_remove_exceptions)
-        logging.warning(image_remove_exceptions)
+    # try with repeat because there might be a race condition
+    # where the aborted runs are still using the image
+    for img in images_to_remove:
+        docker_images_rm_safe(docker_client, img.id)
 
 
 def delete_project_dangling_images(project_uuid):
@@ -206,7 +140,7 @@
         ]
     }
 
-    project_images = docker_client.images.list(filters=filters)
+    project_images = docker_images_list_safe(docker_client, filters=filters)
 
     for docker_img in project_images:
         remove_if_dangling(docker_img)
@@ -232,11 +166,8 @@
             f"_orchest_environment_uuid={environment_uuid}",
         ]
     }
-=======
-        project_env_images = docker_images_list_safe(docker_client, filters=filters)
->>>>>>> 4bc9801f
 
-    project_env_images = docker_client.images.list(filters=filters)
+    project_env_images = docker_images_list_safe(docker_client, filters=filters)
 
     for docker_img in project_env_images:
         remove_if_dangling(docker_img)