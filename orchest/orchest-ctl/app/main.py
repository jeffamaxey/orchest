import logging
import sys
import pprint
import docker
import os
import re

from docker.types import Mount


VALID_COMMANDS = {
    "start": "Starts the Orchest application",
    "help": "Shows this help menu",
    "stop": "Stops the Orchest application",
    "status": "Checks the current status of the Orchest application",
    "update": "Update Orchest to the latest version by pulling latest container images"
}

DOCKER_NETWORK = 'orchest'

if "HOST_USER_DIR" in os.environ:
    HOST_USER_DIR = os.environ.get("HOST_USER_DIR")
else:
    raise("Need to set HOST_USER_DIR!")

if "HOST_CONFIG_DIR" in os.environ:
    HOST_CONFIG_DIR = os.environ.get("HOST_CONFIG_DIR")
else:
    raise("Need to set HOST_CONFIG_DIR!")


# for Windows convert backslashes (\) to forward slashes (/) to make Docker Engine API work
def capture_drive(match):
     return '/host_mnt/' + match.group(1).lower() + '/'

def slash_sub(path):
    return re.sub(r'([A-Z]):\\', capture_drive, path).replace("\\","/")


HOST_USER_DIR = slash_sub(HOST_USER_DIR)
HOST_CONFIG_DIR = slash_sub(HOST_CONFIG_DIR)

DURABLE_QUEUES_DIR = ".durable_queues"

# Set to `True` if you want to pull images from Dockerhub
# instead of using local equivalents

CONTAINER_MAPPING = {
    "orchestsoftware/orchest-api:latest": {
        "environment": {},
        "command": None,
        "name": "orchest-api",
        "mounts": [
            {
                # Needed for persistent db.
                "source": HOST_USER_DIR,
                "target": "/userdir"
            },
            {
                "source": "/var/run/docker.sock",
                "target": "/var/run/docker.sock"
            },
        ],

    },
    "orchestsoftware/nginx-proxy:latest": {
        "name": "nginx-proxy",
        "ports": {
            "80/tcp": 8000
        }
    },
    "orchestsoftware/orchest-webserver:latest": {
        "name": "orchest-webserver",
        "environment": {
            "HOST_USER_DIR": HOST_USER_DIR,
        },
        "mounts": [
            {
                "source": "/var/run/docker.sock",
                "target": "/var/run/docker.sock"
            },
            {
                "source": HOST_USER_DIR,
                "target": "/userdir"
            },
            {
                "source": HOST_CONFIG_DIR,
                "target": "/config"
            }
        ],
    },
    "orchestsoftware/celery-worker:latest": {
        "name": "celery-worker",
        "mounts": [
            {
                "source": "/var/run/docker.sock",
                "target": "/var/run/docker.sock"
            },
            {
                # Mount in needed for copying the snapshot dir to
                # pipeline run dirs for experiments.
                "source": HOST_USER_DIR,
                "target": "/userdir"
            },
        ]
    },
    "rabbitmq:3": {
        "name": "rabbitmq-server",
        "hostname": "rabbitmq-hostname",
        "mounts": [
            {
                # Persisting RabbitMQ Queues.
                "source": os.path.join(HOST_USER_DIR, DURABLE_QUEUES_DIR),
                "target": "/var/lib/rabbitmq/mnesia",
            }
        ],
    }
}

# TODO: shutting down can be done easier by just shutting down all the
#       containers inside the "orchest" docker network.
# images in CONTAINER_MAPPING need to be run in the application on start
# additional images below are necessary for dynamically creating containers
# in Orchest for the pipeline steps / Jupyter server / Enterprise Gateway

IMAGES = list(CONTAINER_MAPPING.keys())
IMAGES += [
    "elyra/enterprise-gateway:2.1.1",
    "orchestsoftware/jupyter-server:latest",
    "orchestsoftware/r-notebook-augmented:latest",
    "orchestsoftware/r-notebook-runnable:latest",
    "orchestsoftware/scipy-notebook-runnable:latest",
    "orchestsoftware/scipy-notebook-augmented:latest",
    "orchestsoftware/custom-base-kernel-py:latest",
    "orchestsoftware/custom-base-kernel-r:latest",
    "orchestsoftware/memory-server:latest",
]


def clean_containers():
    client = docker.from_env()

    running_containers = client.containers.list(all=True)

    for container in running_containers:
        if len(container.image.tags) > 0 and \
           container.image.tags[0] in IMAGES and \
           container.status == "exited":
            logging.info("Removing exited container `%s`" % container.name)
            container.remove()


def start():
    logging.info("Starting Orchest...")

    # need '.durable_queues' to put the rabbitmq queue backups into while tasks are scheduled
    durable_queues_path = os.path.join('/userdir', DURABLE_QUEUES_DIR)
    if not os.path.exists(durable_queues_path):
        os.makedirs(durable_queues_path)

    # check if all images are present
    if install_complete():
        client = docker.from_env()

        # start by cleaning up old containers lingering
        clean_containers()

        # start containers from CONTAINER_MAPPING that haven't started
        running_containers = client.containers.list()

        # NOTE: is the repo tag always the first tag in the Docker Engine API?
        running_container_images = [
            running_container.image.tags[0] for running_container in running_containers if len(running_container.image.tags) > 0
        ]

        images_to_start = [
            image_name
            for image_name in CONTAINER_MAPPING.keys()
            if image_name not in running_container_images
        ]

        for container_image in CONTAINER_MAPPING.keys():

            if container_image in images_to_start:

                container_spec = CONTAINER_MAPPING[container_image]

                mounts = []
                if 'mounts' in container_spec:
                    mounts = [
                        Mount(
                            target=mount['target'],
                            source=mount['source'],
                            type='bind'
                        )
                        for mount in container_spec['mounts']
                    ]

                environment = {}
                if 'environment' in container_spec:
                    environment = container_spec['environment']

                ports = {}
                if 'ports' in container_spec:
                    ports = container_spec['ports']

                hostname = None
                if 'hostname' in container_spec:
                    hostname = container_spec['hostname']

                command = container_spec.get('command')

                logging.info("Starting image %s" % container_image)

                command = []

                if 'command' in container_spec:
                    command = container_spec['command']

                client.containers.run(
                    image=container_image,
                    command=command,
                    name=container_spec['name'],
                    detach=True,
                    mounts=mounts,
                    network=DOCKER_NETWORK,
                    environment=environment,
                    ports=ports,
                    hostname=hostname,
                    command=command
                )

        log_server_url()

    else:
        logging.info("Installation required. Starting installer.")
        install_images()
        install_network()
        logging.info("Installation finished. Attempting to start...")
        start()


def install_network():

    docker_client = docker.from_env()

    try:
        docker_client.networks.get(DOCKER_NETWORK)
    except docker.errors.NotFound as e:

        logging.info("Docker network %s doesn't exist: %s. Creating it." % (DOCKER_NETWORK, e))
        # Create Docker network named "orchest" with a custom subnet such that
        # containers can be spawned at custom static IP addresses.
        ipam_pool = docker.types.IPAMPool(subnet='172.31.0.0/16')
        ipam_config = docker.types.IPAMConfig(pool_configs=[ipam_pool])
        docker_client.networks.create(
            DOCKER_NETWORK,
            driver="bridge",
            ipam=ipam_config
        )


def install_complete():

    docker_client = docker.from_env()

    missing_images = check_images()

    if len(missing_images) > 0:
        logging.warning("Missing images: %s" % missing_images)
        return False

    try:
        docker_client.networks.get(DOCKER_NETWORK)
    except docker.errors.NotFound as e:
        logging.warning("Docker network (%s) not installed: %s" % (DOCKER_NETWORK, e))
        return False

    return True


def check_images():

    client = docker.from_env()

    missing_images = []

    for image in IMAGES:
        try:
            client.images.get(image)
            # logging.info("Image `%s` is installed." % image)
        except docker.errors.ImageNotFound as e:
            missing_images.append(image)
        except docker.errors.APIError as e:
            raise e

    return missing_images


def install_images():

    client = docker.from_env()

    for image in IMAGES:
        try:
            try:
                client.images.get(image)
            except docker.errors.ImageNotFound as e:
                logging.info("Pulling image `%s` ..." % image)
                client.images.pull(image)
                logging.info("Pulled image `%s`." % image)
        except Exception as e:
            raise(e)


def get_application_url():

    client = docker.from_env()

    try:
        # raise Exception if not found
        client.containers.get("orchest-webserver")

        return "http://localhost:8000"

    except Exception as e:
        print(e)
        return ""


def help_func():
    for key in VALID_COMMANDS:
        print("{0:20}\t {1}".format(key, VALID_COMMANDS[key]), flush=True)


def stop():
    client = docker.from_env()

    # shut down containers
    running_containers = client.containers.list()

    container_names = [CONTAINER_MAPPING[container_key]['name'] for container_key in CONTAINER_MAPPING]

    for running_container in running_containers:
        if len(running_container.image.tags) > 0 and running_container.image.tags[0] in IMAGES:
            logging.info("Killing container %s" % running_container.name)
            try:
                running_container.kill()
                running_container.remove()
            except Exception as e:
                print(e)
        elif running_container.name in container_names:
            logging.info("Killing container %s" % running_container.name)
            try:
                running_container.kill()
                running_container.remove()
            except Exception as e:
                print(e)


def log_server_url():
    orchest_url = get_application_url()
    if len(orchest_url) > 0:
        logging.info("Orchest is running at: %s" % orchest_url)
    else:
        logging.warning("Orchest is not running.")


def dev_mount_inject():

<<<<<<< HEAD
    logging.info("Orchest starting in DEV mode. This mounts host directories to monitor for source code changes.")

    orchest_webserver_spec = CONTAINER_MAPPING["orchestsoftware/orchest-webserver:latest"]

    orchest_webserver_spec['mounts'] += [
        {
            "source": os.path.join(
                os.environ.get("HOST_PWD"), 
                "orchest", 
                "orchest-webserver", 
                "app"),
            "target": "/app"
=======
    # CONTAINER_MAPPING["orchestsoftware/orchest-webserver:latest"]['mounts'] += [
    #     {
    #         "source": os.path.join(os.environ.get("HOST_PWD"), "orchest", "orchest-webserver", "app"),
    #         "target": "/app"
    #     }
    # ]

    # orchest-api
    orchest_api_spec = CONTAINER_MAPPING["orchestsoftware/orchest-api:latest"]
    orchest_api_spec["mounts"] += [
        {
            "source": os.path.join(
                os.environ.get("HOST_PWD"),
                "orchest",
                "orchest-api",
                "app",
                "app"),
            "target": "/app/app"
>>>>>>> 60836222
        }
    ]
    orchest_api_spec["ports"] = {
        "80/tcp": 8080
    }
    orchest_api_spec["environment"]["FLASK_APP"] = "main.py"
    orchest_api_spec["environment"]["FLASK_ENV"] = "development"
    orchest_api_spec["command"] = [
       "flask",
       "run",
       "--host=0.0.0.0",
       "--port=80"
    ]

    orchest_webserver_spec['environment']["FLASK_APP"] = "main.py"
    orchest_webserver_spec['environment']["FLASK_DEBUG"] = "1"
    orchest_webserver_spec['command'] = [
       "flask",
       "run",
       "--host=0.0.0.0",
       "--port=80"
    ]

def status():

    # view conntainer status
    client = docker.from_env()

    # shut down containers
    running_containers = client.containers.list()

    orchest_container_names = [CONTAINER_MAPPING[container_key]['name'] for container_key in CONTAINER_MAPPING]

    running_prints = ['']
    not_running_prints = ['']

    for container in running_containers:
        if container.name in orchest_container_names:
            running_prints.append("Container %s running." % container.name)
            orchest_container_names.remove(container.name)

    for container_name in orchest_container_names:
        not_running_prints.append("Container %s not running." % container_name)


    logging.info('\n'.join(running_prints))
    logging.info('\n'.join(not_running_prints))

    log_server_url()


def init_logger():
    logging.basicConfig(level=logging.INFO)

    root = logging.getLogger()
    if len(root.handlers) > 0:
        h = root.handlers[0]
        root.removeHandler(h)

    formatter = logging.Formatter(logging.BASIC_FORMAT)
    handler = logging.StreamHandler(sys.stdout)
    handler.setFormatter(formatter)
    root.addHandler(handler)


def update():
    logging.info("Updating Orchest...")

    client = docker.from_env()

    for image in IMAGES:
        try:
            try:
                logging.info("Pulling image `%s` ..." % image)
                client.images.pull(image)
                logging.info("Pulled image `%s`." % image)
            except Exception as e:
                logging.error("Something went wrong while pulling image %s error: %s" % (image, e))

        except Exception as e:
            raise(e)


def main():

    init_logger()

    command_to_func = {
        "start": start,
        "help": help_func,
        "stop": stop,
        "status": status,
        "update": update
    }

    # default command
    command = "help"

    if len(sys.argv) > 1:
        command = sys.argv[1]

    if len(sys.argv) > 2:
        if sys.argv[2] == "dev":
            dev_mount_inject()

    if command not in VALID_COMMANDS.keys():
        logging.error("Command `%s` is not supported." % command)
        help_func()
        return


    command_to_func[command]()


if __name__ == '__main__':

    # execute only if run as a script
    main()<|MERGE_RESOLUTION|>--- conflicted
+++ resolved
@@ -196,26 +196,12 @@
                         for mount in container_spec['mounts']
                     ]
 
-                environment = {}
-                if 'environment' in container_spec:
-                    environment = container_spec['environment']
-
-                ports = {}
-                if 'ports' in container_spec:
-                    ports = container_spec['ports']
-
-                hostname = None
-                if 'hostname' in container_spec:
-                    hostname = container_spec['hostname']
-
+                environment = container_spec.get('environment', {})
+                ports = container_spec.get('ports', {})
+                hostname = container_spec.get('hostname')
                 command = container_spec.get('command')
 
                 logging.info("Starting image %s" % container_image)
-
-                command = []
-
-                if 'command' in container_spec:
-                    command = container_spec['command']
 
                 client.containers.run(
                     image=container_image,
@@ -227,7 +213,6 @@
                     environment=environment,
                     ports=ports,
                     hostname=hostname,
-                    command=command
                 )
 
         log_server_url()
@@ -368,11 +353,11 @@
 
 def dev_mount_inject():
 
-<<<<<<< HEAD
     logging.info("Orchest starting in DEV mode. This mounts host directories to monitor for source code changes.")
 
+
+    # orchest-webserver dev mount
     orchest_webserver_spec = CONTAINER_MAPPING["orchestsoftware/orchest-webserver:latest"]
-
     orchest_webserver_spec['mounts'] += [
         {
             "source": os.path.join(
@@ -380,16 +365,20 @@
                 "orchest", 
                 "orchest-webserver", 
                 "app"),
-            "target": "/app"
-=======
-    # CONTAINER_MAPPING["orchestsoftware/orchest-webserver:latest"]['mounts'] += [
-    #     {
-    #         "source": os.path.join(os.environ.get("HOST_PWD"), "orchest", "orchest-webserver", "app"),
-    #         "target": "/app"
-    #     }
-    # ]
-
-    # orchest-api
+            "target": "/app" 
+        }
+    ]
+
+    orchest_webserver_spec['environment']["FLASK_APP"] = "main.py"
+    orchest_webserver_spec['environment']["FLASK_DEBUG"] = "1"
+    orchest_webserver_spec['command'] = [
+       "flask",
+       "run",
+       "--host=0.0.0.0",
+       "--port=80"
+    ]
+
+    # orchest-api dev mount
     orchest_api_spec = CONTAINER_MAPPING["orchestsoftware/orchest-api:latest"]
     orchest_api_spec["mounts"] += [
         {
@@ -400,7 +389,6 @@
                 "app",
                 "app"),
             "target": "/app/app"
->>>>>>> 60836222
         }
     ]
     orchest_api_spec["ports"] = {
@@ -415,14 +403,7 @@
        "--port=80"
     ]
 
-    orchest_webserver_spec['environment']["FLASK_APP"] = "main.py"
-    orchest_webserver_spec['environment']["FLASK_DEBUG"] = "1"
-    orchest_webserver_spec['command'] = [
-       "flask",
-       "run",
-       "--host=0.0.0.0",
-       "--port=80"
-    ]
+    
 
 def status():
 
