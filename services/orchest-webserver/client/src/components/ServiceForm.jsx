// @ts-check
import React from "react";
import _ from "lodash";
import {
  MDCTextFieldReact,
  MDCCheckboxReact,
  MDCButtonReact,
  MDCDialogReact,
  MDCSelectReact,
  MDCLinearProgressReact,
} from "@orchest/lib-mdc";
import { getServiceURLs } from "../utils/webserver-utils";
import EnvVarList from "@/components/EnvVarList";
<<<<<<< HEAD
import { MultiSelect } from "./MultiSelect";
=======
import {
  makeCancelable,
  makeRequest,
  PromiseManager,
} from "@orchest/lib-utils";

import { Box } from "@orchest/design-system";
>>>>>>> bb640f95

const ServiceForm = (props) => {
  const orchest = window.orchest;

  const environmentPrefix = "environment@";

  let [showImageDialog, setShowImageDialog] = React.useState(false);
  let [environmentOptions, setEnvironmentOptions] = React.useState(undefined);
  let [editImageName, setEditImageName] = React.useState(
    props.service.image.startsWith(environmentPrefix) ? "" : props.service.image
  );
  let [editImageEnvironmentUUID, setEditImageEnvironmentUUID] = React.useState(
    props.service.image.startsWith(environmentPrefix)
      ? props.service.image.replace(environmentPrefix, "")
      : ""
  );

  const promiseManager = new PromiseManager();

  React.useEffect(() => {
    return () => {
      promiseManager.cancelCancelablePromises();
    };
  }, []);

  React.useEffect(() => {
    fetchEnvironmentOptions();
  }, [props.project_uuid]);

  const handleServiceChange = (key, value) => {
    let service = _.cloneDeep(props.service);
    service[key] = value;
    props.updateService(service);
  };

  const handleServiceBindsChange = (key, value) => {
    let service = _.cloneDeep(props.service);
    service.binds = service.binds !== undefined ? service.binds : {};
    service.binds[key] = value;
    props.updateService(service);
  };

  const handleScopeCheckbox = (isChecked, checkboxScope) => {
    let _scope = _.cloneDeep(props.service.scope);
    if (!isChecked) {
      _scope = _scope.filter((el) => el != checkboxScope);
    } else if (_scope.indexOf(checkboxScope) == -1) {
      _scope.push(checkboxScope);
    }
    handleServiceChange("scope", _scope);
  };

  const envVarsDictToList = (envVariables) => {
    return Object.keys(envVariables).map((key) => ({
      name: key,
      value: envVariables[key],
    }));
  };

  const fetchEnvironmentOptions = () => {
    let environmentsEndpoint = `/store/environments/${props.project_uuid}`;

    let fetchEnvironmentOptionsPromise = makeCancelable(
      makeRequest("GET", environmentsEndpoint),
      promiseManager
    );

    fetchEnvironmentOptionsPromise.promise
      .then((response) => {
        let result = JSON.parse(response);

        let environmentOptions = [["", ""]];

        for (let environment of result) {
          environmentOptions.push([environment.uuid, environment.name]);
        }

        setEnvironmentOptions(environmentOptions);
      })
      .catch((error) => {
        console.log(error);
      });
  };

  const onCloseEditImageName = () => {
    setShowImageDialog(false);
  };

  const resolveEnvironmentName = (environmentImageName) => {
    let environmentUUID = environmentImageName.replace(environmentPrefix, "");
    let environments = environmentOptions.filter(
      (el) => el[0] == environmentUUID
    );

    if (environments.length > 0) {
      return "Environment: " + environments[0][1];
    } else {
      return environmentImageName;
    }
  };

  if (!environmentOptions) {
    return <MDCLinearProgressReact />;
  }

  return (
    <div className="service-form">
<<<<<<< HEAD
      <div className="columns inner-padded">
        <div className="column">
          <MDCTextFieldReact
            label="Name"
            inputType="text"
            disabled={props.disabled}
            value={props.service.name}
            onChange={(value) => {
              handleServiceChange("name", value);
            }}
            classNames={["fullwidth"]}
          />
        </div>
        <div className="column">
          <MDCTextFieldReact
            label="Command (optional)"
            inputType="text"
            disabled={props.disabled}
            value={props.service.command}
            onChange={(value) => {
              handleServiceChange("command", value);
            }}
            classNames={["fullwidth"]}
          />
        </div>
        <div className="clear"></div>
      </div>

      <div className="columns inner-padded">
        <div className="column">
          <MDCTextFieldReact
            label="Image"
            inputType="text"
            disabled={props.disabled}
            value={props.service.image}
            onChange={(value) => {
              handleServiceChange("image", value);
            }}
            classNames={["fullwidth"]}
          />
        </div>
        <div className="column inner-padded">
          <MDCTextFieldReact
            label="Entrypoint (optional)"
            inputType="text"
            disabled={props.disabled}
            value={props.service.entrypoint}
            onChange={(value) => {
              handleServiceChange("entrypoint", value);
            }}
            classNames={["fullwidth"]}
          />
        </div>
        <div className="clear"></div>
      </div>

      <h3 className="push-down">Mounts</h3>
      <div className="columns inner-padded">
        <div className="column">
          <MDCTextFieldReact
            label="Project directory (optional)"
            inputType="text"
            disabled={props.disabled}
            value={props.service?.binds?.["/project-dir"]}
            onChange={(value) => {
              handleServiceBindsChange("/project-dir", value);
            }}
            classNames={["fullwidth"]}
          />
        </div>
        <div className="column inner-padded">
          <MDCTextFieldReact
            label="Data directory (optional)"
            inputType="text"
            disabled={props.disabled}
            value={props.service?.binds?.["/data"]}
            onChange={(value) => {
              handleServiceBindsChange("/data", value);
            }}
            classNames={["fullwidth"]}
          />
        </div>
        <div className="clear"></div>
      </div>

      <div className="columns inner-padded">
        <div className="column">
          <h3 className="push-down">Ports</h3>

          <MultiSelect
            label="Ports"
            screenReaderOnlyLabel
            items={props.service.ports.map((port) => ({
              value: port.toString(),
            }))}
            // onChange={(value) => {
            //   handleServiceChange(
            //     "ports",
            //     value
            //       .replaceAll(" ", "")
            //       .split(",")
            //       .map((port) => parseInt(port))
            //   );
            // }}
          />

          <h3 className="push-up push-down">Preserve base path</h3>
          <p>
            This setting defines whether the first component of the URL is
            forwarded to the service container by the network proxy.
          </p>
          <MDCCheckboxReact
            onChange={(isChecked) => {
              handleServiceChange("preserve_base_path", isChecked);
            }}
            label="Preserve base path"
            value={props.service?.preserve_base_path === true}
          />
        </div>
        <div className="column">
          <h3 className="push-down">URLs</h3>
          {props.service.ports &&
            getServiceURLs(
              props.service,
              props.project_uuid,
              props.pipeline_uuid,
              props.run_uuid
            ).map((url) => (
              <div key={url}>
                <a href={url}>{url}</a>
              </div>
            ))}
        </div>
        <div className="clear"></div>
      </div>

      <div className="columns">
        <div className="column">
          <h3 className="push-down">Scope</h3>
          <MDCCheckboxReact
            onChange={(isChecked) => {
              handleScopeCheckbox(isChecked, "interactive");
            }}
            label="Interactive"
            value={props.service.scope.indexOf("interactive") >= 0}
          />
          <br />
          <MDCCheckboxReact
            onChange={(isChecked) => {
              handleScopeCheckbox(isChecked, "noninteractive");
            }}
            label="Non-iteractive"
            value={props.service.scope.indexOf("noninteractive") >= 0}
          />
        </div>
        <div className="column">
          <h3 className="push-down">Inherited environment variables</h3>

          <MultiSelect
            label="Environment variables"
            screenReaderOnlyLabel
            items={props.service?.env_variables_inherit?.map(
              (env_variable) =>
                env_variable && {
                  value: env_variable.toString(),
                }
            )}
            // onChange={(value) => {
            //   handleServiceChange(
            //     "env_variables_inherit",
            //     value.replaceAll(" ", "").split(",")
            //   );
            // }}
          />
        </div>
        <div className="clear"></div>
      </div>
      <h3 className="push-down">Environment variables</h3>
      <EnvVarList
        value={envVarsDictToList(
          props.service.env_variables ? props.service.env_variables : {}
        )}
        onChange={(value, idx, changeType) => {
          let envVarsList = envVarsDictToList(
            props.service.env_variables ? props.service.env_variables : {}
          );
          envVarsList[idx][changeType] = value;

          let envVars = {};
          for (let x = 0; x < envVarsList.length; x++) {
            envVars[envVarsList[x]["name"]] = envVarsList[x]["value"];
=======
      {showImageDialog && (
        <MDCDialogReact
          title="Edit service image"
          onClose={onCloseEditImageName}
          content={
            <div>
              <MDCTextFieldReact
                label="Image name"
                onChange={(value) => {
                  setEditImageName(value);
                  if (value.length > 0) {
                    setEditImageEnvironmentUUID("");
                  }
                }}
                classNames={["fullwidth"]}
                value={editImageName}
              />
              <p className="push-up push-down">
                Or choosing an environment as your image:
              </p>
              <MDCSelectReact
                label="Environment"
                classNames={["fullwidth"]}
                onChange={(environmentUUID) => {
                  setEditImageEnvironmentUUID(environmentUUID);
                  if (environmentUUID.length > 0) {
                    setEditImageName("");
                  }
                }}
                value={editImageEnvironmentUUID}
                options={environmentOptions}
              />
            </div>
>>>>>>> bb640f95
          }
          actions={
            <>
              <MDCButtonReact
                classNames={["push-right"]}
                label="Cancel"
                onClick={onCloseEditImageName}
              />
              <MDCButtonReact
                label="Save"
                icon="check"
                classNames={["mdc-button--raised"]}
                submitButton
                onClick={() => {
                  if (editImageEnvironmentUUID == "") {
                    handleServiceChange("image", editImageName);
                  } else {
                    handleServiceChange(
                      "image",
                      environmentPrefix + editImageEnvironmentUUID
                    );
                  }
                  onCloseEditImageName();
                }}
              />
            </>
          }
        />
      )}

      <Box
        as="form"
        css={{ padding: "$4" }}
        onSubmit={(e) => e.preventDefault()}
      >
        <Box as="fieldset" css={{ border: 0 }}>
          <Box as="legend" css={{ include: "screenReaderOnly" }}>
            {["Configure", `"${props.service.name}"`, "service"]
              .filter(Boolean)
              .join(" ")}
          </Box>
          <>
            <div className="columns inner-padded">
              <div className="column">
                <MDCTextFieldReact
                  label="Name"
                  inputType="text"
                  disabled={props.disabled}
                  value={props.service.name}
                  onChange={(value) => {
                    handleServiceChange("name", value);
                  }}
                  classNames={["fullwidth"]}
                />
              </div>
              <div className="column">
                <MDCTextFieldReact
                  label="Command (optional)"
                  inputType="text"
                  disabled={props.disabled}
                  value={props.service.command}
                  onChange={(value) => {
                    handleServiceChange("command", value);
                  }}
                  classNames={["fullwidth"]}
                />
              </div>
              <div className="clear"></div>
            </div>

            <div className="columns inner-padded">
              <div className="column">
                <MDCTextFieldReact
                  label="Image"
                  inputType="text"
                  onFocus={() => {
                    setShowImageDialog(true);
                  }}
                  onChange={(value) => {
                    // Override direct edits
                    handleServiceChange("image", props.service.image);
                  }}
                  value={
                    props.service.image.startsWith(environmentPrefix)
                      ? resolveEnvironmentName(props.service.image)
                      : props.service.image
                  }
                  classNames={["fullwidth"]}
                />
              </div>
              <div className="column inner-padded">
                <MDCTextFieldReact
                  label="Entrypoint (optional)"
                  inputType="text"
                  disabled={props.disabled}
                  value={props.service.entrypoint}
                  onChange={(value) => {
                    handleServiceChange("entrypoint", value);
                  }}
                  classNames={["fullwidth"]}
                />
              </div>
              <div className="clear"></div>
            </div>

            <h3 className="push-down">Mounts</h3>
            <div className="columns inner-padded">
              <div className="column">
                <MDCTextFieldReact
                  label="Project directory (optional)"
                  inputType="text"
                  disabled={props.disabled}
                  value={props.service?.binds?.["/project-dir"]}
                  onChange={(value) => {
                    handleServiceBindsChange("/project-dir", value);
                  }}
                  classNames={["fullwidth"]}
                />
              </div>
              <div className="column inner-padded">
                <MDCTextFieldReact
                  label="Data directory (optional)"
                  inputType="text"
                  disabled={props.disabled}
                  value={props.service?.binds?.["/data"]}
                  onChange={(value) => {
                    handleServiceBindsChange("/data", value);
                  }}
                  classNames={["fullwidth"]}
                />
              </div>
              <div className="clear"></div>
            </div>

            <div className="columns inner-padded">
              <div className="column">
                <h3 className="push-down">Ports</h3>
                <MDCTextFieldReact
                  label="Ports"
                  inputType="text"
                  disabled={props.disabled}
                  value={
                    props.service.ports ? props.service.ports.join(",") : ""
                  }
                  onChange={(value) => {
                    handleServiceChange(
                      "ports",
                      value
                        .replaceAll(" ", "")
                        .split(",")
                        .map((port) => parseInt(port))
                    );
                  }}
                  classNames={["fullwidth"]}
                />

                <h3 className="push-up push-down">Preserve base path</h3>
                <p>
                  This setting defines whether the first component of the URL is
                  forwarded to the service container by the network proxy.
                </p>
                <MDCCheckboxReact
                  onChange={(isChecked) => {
                    handleServiceChange("preserve_base_path", isChecked);
                  }}
                  label="Preserve base path"
                  value={props.service?.preserve_base_path === true}
                />
              </div>
              <div className="column">
                <h3 className="push-down">URLs</h3>
                {props.service.ports &&
                  getServiceURLs(
                    props.service,
                    props.project_uuid,
                    props.pipeline_uuid,
                    props.run_uuid
                  ).map((url) => (
                    <div key={url}>
                      <a href={url}>{url}</a>
                    </div>
                  ))}
              </div>
              <div className="clear"></div>
            </div>

            <div className="columns">
              <div className="column">
                <h3 className="push-down">Scope</h3>
                <MDCCheckboxReact
                  onChange={(isChecked) => {
                    handleScopeCheckbox(isChecked, "interactive");
                  }}
                  label="Interactive"
                  value={props.service.scope.indexOf("interactive") >= 0}
                />
                <br />
                <MDCCheckboxReact
                  onChange={(isChecked) => {
                    handleScopeCheckbox(isChecked, "noninteractive");
                  }}
                  label="Non-iteractive"
                  value={props.service.scope.indexOf("noninteractive") >= 0}
                />
              </div>
              <div className="column">
                <h3 className="push-down">Inhereted environment variables</h3>
                <MDCTextFieldReact
                  label="Environment variables"
                  inputType="text"
                  disabled={props.disabled}
                  value={
                    props.service.env_variables_inherit
                      ? props.service.env_variables_inherit.join(",")
                      : ""
                  }
                  onChange={(value) => {
                    handleServiceChange(
                      "env_variables_inherit",
                      value.replaceAll(" ", "").split(",")
                    );
                  }}
                  classNames={["fullwidth"]}
                />
              </div>
              <div className="clear"></div>
            </div>
            <h3 className="push-down">Environment variables</h3>
            <EnvVarList
              value={envVarsDictToList(
                props.service.env_variables ? props.service.env_variables : {}
              )}
              onChange={(value, idx, changeType) => {
                let envVarsList = envVarsDictToList(
                  props.service.env_variables ? props.service.env_variables : {}
                );
                envVarsList[idx][changeType] = value;

                let envVars = {};
                for (let x = 0; x < envVarsList.length; x++) {
                  envVars[envVarsList[x]["name"]] = envVarsList[x]["value"];
                }

                handleServiceChange("env_variables", envVars);
              }}
              onAdd={() => {
                handleServiceChange("env_variables", {
                  ...(props.service.env_variables
                    ? props.service.env_variables
                    : {}),
                  "": "",
                });
              }}
              onDelete={(idx) => {
                let envVarsList = envVarsDictToList(
                  props.service.env_variables ? props.service.env_variables : {}
                );
                envVarsList.splice(idx, 1);

                let envVars = {};
                for (let x = 0; x < envVarsList.length; x++) {
                  envVars[envVarsList[x]["name"]] = envVarsList[x]["value"];
                }

                handleServiceChange("env_variables", envVars);
              }}
            />
            <h3 className="push-up push-down">Danger zone</h3>
            <MDCButtonReact
              label="Delete service"
              icon="delete"
              classNames={["mdc-button--raised"]}
              onClick={() => {
                orchest.confirm(
                  "Warning",
                  "Are you sure you want to delete the service: " +
                    props.service.name +
                    "?",
                  () => {
                    props.deleteService(props.service.name);
                  }
                );
              }}
            />
          </>
        </Box>
      </Box>
    </div>
  );
};

export default ServiceForm;<|MERGE_RESOLUTION|>--- conflicted
+++ resolved
@@ -11,9 +11,7 @@
 } from "@orchest/lib-mdc";
 import { getServiceURLs } from "../utils/webserver-utils";
 import EnvVarList from "@/components/EnvVarList";
-<<<<<<< HEAD
 import { MultiSelect } from "./MultiSelect";
-=======
 import {
   makeCancelable,
   makeRequest,
@@ -21,7 +19,6 @@
 } from "@orchest/lib-utils";
 
 import { Box } from "@orchest/design-system";
->>>>>>> bb640f95
 
 const ServiceForm = (props) => {
   const orchest = window.orchest;
@@ -129,199 +126,6 @@
 
   return (
     <div className="service-form">
-<<<<<<< HEAD
-      <div className="columns inner-padded">
-        <div className="column">
-          <MDCTextFieldReact
-            label="Name"
-            inputType="text"
-            disabled={props.disabled}
-            value={props.service.name}
-            onChange={(value) => {
-              handleServiceChange("name", value);
-            }}
-            classNames={["fullwidth"]}
-          />
-        </div>
-        <div className="column">
-          <MDCTextFieldReact
-            label="Command (optional)"
-            inputType="text"
-            disabled={props.disabled}
-            value={props.service.command}
-            onChange={(value) => {
-              handleServiceChange("command", value);
-            }}
-            classNames={["fullwidth"]}
-          />
-        </div>
-        <div className="clear"></div>
-      </div>
-
-      <div className="columns inner-padded">
-        <div className="column">
-          <MDCTextFieldReact
-            label="Image"
-            inputType="text"
-            disabled={props.disabled}
-            value={props.service.image}
-            onChange={(value) => {
-              handleServiceChange("image", value);
-            }}
-            classNames={["fullwidth"]}
-          />
-        </div>
-        <div className="column inner-padded">
-          <MDCTextFieldReact
-            label="Entrypoint (optional)"
-            inputType="text"
-            disabled={props.disabled}
-            value={props.service.entrypoint}
-            onChange={(value) => {
-              handleServiceChange("entrypoint", value);
-            }}
-            classNames={["fullwidth"]}
-          />
-        </div>
-        <div className="clear"></div>
-      </div>
-
-      <h3 className="push-down">Mounts</h3>
-      <div className="columns inner-padded">
-        <div className="column">
-          <MDCTextFieldReact
-            label="Project directory (optional)"
-            inputType="text"
-            disabled={props.disabled}
-            value={props.service?.binds?.["/project-dir"]}
-            onChange={(value) => {
-              handleServiceBindsChange("/project-dir", value);
-            }}
-            classNames={["fullwidth"]}
-          />
-        </div>
-        <div className="column inner-padded">
-          <MDCTextFieldReact
-            label="Data directory (optional)"
-            inputType="text"
-            disabled={props.disabled}
-            value={props.service?.binds?.["/data"]}
-            onChange={(value) => {
-              handleServiceBindsChange("/data", value);
-            }}
-            classNames={["fullwidth"]}
-          />
-        </div>
-        <div className="clear"></div>
-      </div>
-
-      <div className="columns inner-padded">
-        <div className="column">
-          <h3 className="push-down">Ports</h3>
-
-          <MultiSelect
-            label="Ports"
-            screenReaderOnlyLabel
-            items={props.service.ports.map((port) => ({
-              value: port.toString(),
-            }))}
-            // onChange={(value) => {
-            //   handleServiceChange(
-            //     "ports",
-            //     value
-            //       .replaceAll(" ", "")
-            //       .split(",")
-            //       .map((port) => parseInt(port))
-            //   );
-            // }}
-          />
-
-          <h3 className="push-up push-down">Preserve base path</h3>
-          <p>
-            This setting defines whether the first component of the URL is
-            forwarded to the service container by the network proxy.
-          </p>
-          <MDCCheckboxReact
-            onChange={(isChecked) => {
-              handleServiceChange("preserve_base_path", isChecked);
-            }}
-            label="Preserve base path"
-            value={props.service?.preserve_base_path === true}
-          />
-        </div>
-        <div className="column">
-          <h3 className="push-down">URLs</h3>
-          {props.service.ports &&
-            getServiceURLs(
-              props.service,
-              props.project_uuid,
-              props.pipeline_uuid,
-              props.run_uuid
-            ).map((url) => (
-              <div key={url}>
-                <a href={url}>{url}</a>
-              </div>
-            ))}
-        </div>
-        <div className="clear"></div>
-      </div>
-
-      <div className="columns">
-        <div className="column">
-          <h3 className="push-down">Scope</h3>
-          <MDCCheckboxReact
-            onChange={(isChecked) => {
-              handleScopeCheckbox(isChecked, "interactive");
-            }}
-            label="Interactive"
-            value={props.service.scope.indexOf("interactive") >= 0}
-          />
-          <br />
-          <MDCCheckboxReact
-            onChange={(isChecked) => {
-              handleScopeCheckbox(isChecked, "noninteractive");
-            }}
-            label="Non-iteractive"
-            value={props.service.scope.indexOf("noninteractive") >= 0}
-          />
-        </div>
-        <div className="column">
-          <h3 className="push-down">Inherited environment variables</h3>
-
-          <MultiSelect
-            label="Environment variables"
-            screenReaderOnlyLabel
-            items={props.service?.env_variables_inherit?.map(
-              (env_variable) =>
-                env_variable && {
-                  value: env_variable.toString(),
-                }
-            )}
-            // onChange={(value) => {
-            //   handleServiceChange(
-            //     "env_variables_inherit",
-            //     value.replaceAll(" ", "").split(",")
-            //   );
-            // }}
-          />
-        </div>
-        <div className="clear"></div>
-      </div>
-      <h3 className="push-down">Environment variables</h3>
-      <EnvVarList
-        value={envVarsDictToList(
-          props.service.env_variables ? props.service.env_variables : {}
-        )}
-        onChange={(value, idx, changeType) => {
-          let envVarsList = envVarsDictToList(
-            props.service.env_variables ? props.service.env_variables : {}
-          );
-          envVarsList[idx][changeType] = value;
-
-          let envVars = {};
-          for (let x = 0; x < envVarsList.length; x++) {
-            envVars[envVarsList[x]["name"]] = envVarsList[x]["value"];
-=======
       {showImageDialog && (
         <MDCDialogReact
           title="Edit service image"
@@ -355,7 +159,6 @@
                 options={environmentOptions}
               />
             </div>
->>>>>>> bb640f95
           }
           actions={
             <>
@@ -493,23 +296,22 @@
             <div className="columns inner-padded">
               <div className="column">
                 <h3 className="push-down">Ports</h3>
-                <MDCTextFieldReact
+
+                <MultiSelect
                   label="Ports"
-                  inputType="text"
-                  disabled={props.disabled}
-                  value={
-                    props.service.ports ? props.service.ports.join(",") : ""
-                  }
-                  onChange={(value) => {
-                    handleServiceChange(
-                      "ports",
-                      value
-                        .replaceAll(" ", "")
-                        .split(",")
-                        .map((port) => parseInt(port))
-                    );
-                  }}
-                  classNames={["fullwidth"]}
+                  screenReaderOnlyLabel
+                  items={props.service.ports.map((port) => ({
+                    value: port.toString(),
+                  }))}
+                  // onChange={(value) => {
+                  //   handleServiceChange(
+                  //     "ports",
+                  //     value
+                  //       .replaceAll(" ", "")
+                  //       .split(",")
+                  //       .map((port) => parseInt(port))
+                  //   );
+                  // }}
                 />
 
                 <h3 className="push-up push-down">Preserve base path</h3>
@@ -562,23 +364,23 @@
                 />
               </div>
               <div className="column">
-                <h3 className="push-down">Inhereted environment variables</h3>
-                <MDCTextFieldReact
+                <h3 className="push-down">Inherited environment variables</h3>
+
+                <MultiSelect
                   label="Environment variables"
-                  inputType="text"
-                  disabled={props.disabled}
-                  value={
-                    props.service.env_variables_inherit
-                      ? props.service.env_variables_inherit.join(",")
-                      : ""
-                  }
-                  onChange={(value) => {
-                    handleServiceChange(
-                      "env_variables_inherit",
-                      value.replaceAll(" ", "").split(",")
-                    );
-                  }}
-                  classNames={["fullwidth"]}
+                  screenReaderOnlyLabel
+                  items={props.service?.env_variables_inherit?.map(
+                    (env_variable) =>
+                      env_variable && {
+                        value: env_variable.toString(),
+                      }
+                  )}
+                  // onChange={(value) => {
+                  //   handleServiceChange(
+                  //     "env_variables_inherit",
+                  //     value.replaceAll(" ", "").split(",")
+                  //   );
+                  // }}
                 />
               </div>
               <div className="clear"></div>
