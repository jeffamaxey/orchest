--- conflicted
+++ resolved
@@ -33,14 +33,8 @@
 check_versions() {
     # Checks $1 whether it contains the same setup as set by
     # `get_ext_versions`
-<<<<<<< HEAD
-    [ -z $(echo "$1" | grep -o -F "$orchest_integration") ] && return 1
-    [ -z $(echo "$1" | grep -o -F "$visual_tags") ] && return 1
-=======
     [ -z "$(echo '$1' | grep -o -F '$orchest_integration')" ] && return 1
     [ -z "$(echo '$1' | grep -o -F '$visual_tags')" ] && return 1
-    [ -z "$(echo '$1' | grep -o -F '$jupyterlab_manager')" ] && return 1
->>>>>>> b502249a
 }
 
 # This is where the Docker image puts pre-installed extensions during build
