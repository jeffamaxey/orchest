from typing import Any
from datetime import datetime
import json
import logging
import os
import requests
import time
import docker

from celery.contrib.abortable import AbortableAsyncResult

from config import CONFIG_CLASS
from _orchest.internals import config as _config
from _orchest.internals.utils import docker_images_list_safe
from app.connections import docker_client
from app.core.sio_streamed_task import SioStreamedTask

__DOCKERFILE_RESERVED_FLAG = "_ORCHEST_RESERVED_FLAG_"
__ENV_BUILD_FULL_LOGS_DIRECTORY = "/tmp/environment_builds_logs"


def cleanup_env_build_docker_artifacts(filters):
    """Cleanup container(s) and images given filters.

    Args:
        filters:

    Returns:

    """
    # actually we are just looking for a single container, but the syntax is the same as looking for N
    containers_to_prune = docker_client.containers.list(filters=filters, all=True)
    tries = 0
    while containers_to_prune:
        docker_client.containers.prune(filters=filters)
        containers_to_prune = docker_client.containers.list(filters=filters, all=True)
        # be as responsive as possible, only sleep at the first iteration if necessary
        if containers_to_prune:
            tries += 1
            if tries > 100:
                logging.error(
                    "Could not prune containers: %s"
                    % [con.attrs for con in containers_to_prune]
                )
                break
            time.sleep(1)

    # only get to this point once there are no depending containers
    # we DO NOT use all=True as an argument here because it will also return intermediate layers, which will
    # not be pruneable if the build is successful. Those layers will be automatically deleted when the env
    # image is deleted. What we are actually doing here is getting the last image created by the build process
    # by getting all the images created by the build process. Removing n-1 of them will result in a no op,
    # but 1 of them will cause the "ancestor" images to be removed as well.
    images_to_prune = docker_images_list_safe(docker_client, filters=filters)
    tries = 0
    while images_to_prune:
        docker_client.images.prune(filters=filters)
        images_to_prune = docker_images_list_safe(docker_client, filters=filters)
        # be as responsive as possible, only sleep at the first iteration if necessary
        if images_to_prune:
            tries += 1
            if tries > 100:
                logging.error(
                    "Could not prune images: %s"
                    % [img.attrs for img in images_to_prune]
                )
                break
            time.sleep(1)


def update_environment_build_status(
    status: str,
    session: requests.sessions.Session,
    environment_build_uuid,
) -> Any:
    """Update environment build status."""
    data = {"status": status}
    if data["status"] == "STARTED":
        data["started_time"] = datetime.utcnow().isoformat()
    elif data["status"] in ["SUCCESS", "FAILURE"]:
        data["finished_time"] = datetime.utcnow().isoformat()

    url = f"{CONFIG_CLASS.ORCHEST_API_ADDRESS}/environment-builds/{environment_build_uuid}"

    with session.put(url, json=data) as response:
        return response.json()


def build_docker_image(
    image_name,
    build_context,
    dockerfile_path,
    user_logs_file_object,
    complete_logs_path,
):
    """Build a docker image with the given tag, context_path and docker file.

    Args:
        image_name:
        build_context:
        dockerfile_path:
        user_logs_file_object: file object to which logs from the user script are written.
        complete_logs_path: path to where to store the full logs are written

    Returns:

    """
    with open(complete_logs_path, "w") as complete_logs_file_object:

        try:
            docker_client.images.get(build_context["base_image"])
        except docker.errors.ImageNotFound as e:
            complete_logs_file_object.write(
                "Docker error ImageNotFound: need to pull image as part of the build. Error: %s"
                % e
            )
            user_logs_file_object.write(
                f'Base image `{build_context["base_image"]}` not found. Pulling image...\n'
            )
        except Exception as e:
            complete_logs_file_object.write(
                "docker_client.images.get() call to Docker API failed."
            )

        # connect to docker and issue the build
        generator = docker_client.api.build(
            path=build_context["snapshot_path"],
            dockerfile=dockerfile_path,
            tag=image_name,
            rm=True,
            nocache=True,
        )

        flag = __DOCKERFILE_RESERVED_FLAG + "\n"
        found_beginning_flag = False
        found_ending_flag = False
        had_errors = False
        while True:
            try:
                output = next(generator)
                json_output = json.loads(output)
                # Checking for logs. Even if we consider to be done with the logs (found_ending_flag == True) we do not
                # break out of the while loop because the build needs to keep going, both for error reporting
                # and for actually allowing the build to keep going, which would not happen if we process exits.
                if "stream" in json_output:
                    stream = json_output["stream"]

                    complete_logs_file_object.write(stream)
                    complete_logs_file_object.flush()

                    if not found_ending_flag:
                        # beginning flag not found --> do not log
                        # beginning flag found --> log until you find the ending flag
                        if not found_beginning_flag:
                            found_beginning_flag = stream.startswith(flag)
                            if found_beginning_flag:
                                stream = stream.replace(flag, "")
                                if len(stream) > 1:
                                    user_logs_file_object.write(stream)
                        else:
                            found_ending_flag = stream.endswith(flag)
                            if not found_ending_flag:
                                user_logs_file_object.write(stream)

                had_errors = (
                    had_errors
                    or ("error" in json_output)
                    or ("errorDetail" in json_output)
                )

            # build is done
            except StopIteration:
                break
            except ValueError:
                pass
            # any other exception will lead to a fail of the build
            except Exception:
                had_errors = True

        if had_errors:
            msg = (
                "There was a problem building the image. "
                "Either the base image does not exist or the "
                "building script had a non 0 exit code, build failed\n"
            )
            user_logs_file_object.write(msg)
            complete_logs_file_object.write(msg)
            complete_logs_file_object.flush()

            return "FAILURE"

        return "SUCCESS"


def write_environment_dockerfile(
    base_image, task_uuid, project_uuid, env_uuid, work_dir, bash_script, flag, path
):
    """Write a custom dockerfile with the given specifications. This dockerfile is built in an ad-hoc way
     to later be able to only log stuff related to the user script.

    Note that the produced dockerfile will make it so that the entire context is copied.

    Args:
        base_image: Base image of the docker file.
        task_uuid:
        project_uuid:
        env_uuid:
        work_dir: Working directory.
        bash_script: Script to run in a RUN command.
        flag: Flag to use to be able to differentiate between logs of the bash_script and logs to be ignored.
        path: Where to save the file.

    Returns:

    """
    statements = []
    statements.append(f"FROM {base_image}")
    # use this to cleanup in case of failure
    statements.append("LABEL _orchest_env_build_is_intermediate=1")
    statements.append(f"LABEL _orchest_env_build_task_uuid={task_uuid}")
    statements.append(f"LABEL _orchest_project_uuid={project_uuid}")
    statements.append(f"LABEL _orchest_environment_uuid={env_uuid}")

    # copy the entire context, that is, given the current use case,
    # that we are copying the project directory (from the snapshot) into the docker image that is to be built,
    # this allows the user defined script defined through orchest to make use of files
    # that are part of its project, e.g. a requirements.txt or other scripts.
    statements.append(f"COPY . \"{os.path.join('/', work_dir)}\"")

    # note: commands are concatenated with && because this way an exit_code != 0 will bubble up
    # and cause the docker build to fail, as it should.
    # the bash script is removed so that the user won't be able to see it after the build is done
    statements.append(
        f'RUN cd "{os.path.join("/", work_dir)}" '
<<<<<<< HEAD
        f"&& sudo chmod +x {bash_script} "
=======
        "&& sudo chown -R :$(id -g) . "
        "&& sudo find . -type d -exec chmod g+rwxs {} \; "
        "&& sudo find . -type f -exec chmod g+rwx {} \; "
        "&& sudo chmod g+rwx . "
>>>>>>> 3d610875
        f'&& echo "{flag}" '
        f"&& bash {bash_script} "
        f'&& echo "{flag}" '
        f"&& sudo rm {bash_script}"
    )
    statements.append("LABEL _orchest_env_build_is_intermediate=0")

    statements = "\n".join(statements)

    with open(path, "w") as dockerfile:
        dockerfile.write(statements)


def check_environment_correctness(project_uuid, environment_uuid, project_path):
    """A series of sanity checks that needs to be passed.

    Args:
        project_uuid:
        environment_uuid:
        project_path:

    Returns:

    Raises:
        OSError if the project path is missing, if the environment within the project cannot be found, if the
         environment properties.json cannot be found or if the user bash script cannot be found.
        ValueError if project_uuid, environment_uuid, base_image are incorrect or missing.

    """
    if not os.path.exists(project_path):
        raise OSError(f"Project path {project_path} does not exist")

    environment_path = os.path.join(
        project_path, f".orchest/environments/{environment_uuid}"
    )
    if not os.path.exists(environment_path):
        raise OSError(f"Environment path {environment_path} does not exist")

    environment_properties = os.path.join(environment_path, "properties.json")
    if not os.path.isfile(environment_properties):
        raise OSError("Environment properties file (properties.json) not found")

    environment_user_script = os.path.join(
        environment_path, _config.ENV_SETUP_SCRIPT_FILE_NAME
    )
    if not os.path.isfile(environment_user_script):
        raise OSError(
            f"Environment user script ({_config.ENV_SETUP_SCRIPT_FILE_NAME}) not found"
        )

    with open(environment_properties) as json_file:
        environment_properties = json.load(json_file)

        if "base_image" not in environment_properties:
            raise ValueError("base_image not found in environment properties.json")

        if "uuid" not in environment_properties:
            raise ValueError("uuid not found in environment properties.json")

        if environment_properties["uuid"] != environment_uuid:
            raise ValueError(
                f"The environment properties environment "
                f"uuid {environment_properties['uuid']} differs {environment_uuid}"
            )


def prepare_build_context(task_uuid, project_uuid, environment_uuid, project_path):
    """Prepares the docker build context for a given environment.

    Prepares the docker build context by taking a snapshot of the project directory, and using this
    snapshot as a context in which the ad-hoc docker file will be placed. This dockerfile is built in a way
    to respect the environment properties (base image, user bash script, etc.) while also allowing to log
    only the messages that are related to the user script while building the docker image.

    Args:
        task_uuid:
        project_uuid:
        environment_uuid:
        project_path:

    Returns:
        Path to the prepared context.

    Raises:
        See the check_environment_correctness_function
    """
    dockerfile_name = task_uuid
    # the project path we receive is relative to the projects directory
    userdir_project_path = os.path.join("/userdir/projects", project_path)

    # sanity checks, if not respected exception will be raised
    check_environment_correctness(project_uuid, environment_uuid, userdir_project_path)

    # make a snapshot of the project state
    snapshot_path = f"/tmp/{dockerfile_name}"
    os.system('rm -rf "%s"' % snapshot_path)
    os.system('cp -R "%s" "%s"' % (userdir_project_path, snapshot_path))
    # take the environment from the snapshot
    environment_path = os.path.join(
        snapshot_path, f".orchest/environments/{environment_uuid}"
    )

    # build the docker file and move it to the context
    with open(os.path.join(environment_path, "properties.json")) as json_file:
        environment_properties = json.load(json_file)

        # use the task_uuid to avoid clashing with user stuff
        docker_file_name = dockerfile_name
        bash_script_name = f".{dockerfile_name}.sh"
        write_environment_dockerfile(
            environment_properties["base_image"],
            task_uuid,
            project_uuid,
            environment_uuid,
            _config.PROJECT_DIR,
            bash_script_name,
            __DOCKERFILE_RESERVED_FLAG,
            os.path.join(snapshot_path, docker_file_name),
        )

        # move the startup script to the context
        os.system(
            'cp "%s" "%s"'
            % (
                os.path.join(environment_path, _config.ENV_SETUP_SCRIPT_FILE_NAME),
                os.path.join(snapshot_path, bash_script_name),
            )
        )

    # hide stuff from the user
    with open(os.path.join(snapshot_path, ".dockerignore"), "w") as docker_ignore:
        docker_ignore.write(".dockerignore\n")
        docker_ignore.write(".orchest\n")
        docker_ignore.write("%s\n" % docker_file_name)

    return {
        "snapshot_path": snapshot_path,
        "base_image": environment_properties["base_image"],
    }


def build_environment_task(task_uuid, project_uuid, environment_uuid, project_path):
    """Function called by the celery task to build an environment.

    Builds an environment (docker image) given the arguments, the logs produced by the user provided script
    are forwarded to a SocketIO server and namespace defined in the orchest internals config.

    Args:
        task_uuid:
        project_uuid:
        environment_uuid:
        project_path:

    Returns:

    """
    with requests.sessions.Session() as session:

        try:
            update_environment_build_status("STARTED", session, task_uuid)

            # prepare the project snapshot with the correctly placed dockerfile, scripts, etc.
            build_context = prepare_build_context(
                task_uuid, project_uuid, environment_uuid, project_path
            )

            # use the agreed upon pattern for the docker image name
            docker_image_name = _config.ENVIRONMENT_IMAGE_NAME.format(
                project_uuid=project_uuid, environment_uuid=environment_uuid
            )

            if not os.path.exists(__ENV_BUILD_FULL_LOGS_DIRECTORY):
                os.mkdir(__ENV_BUILD_FULL_LOGS_DIRECTORY)
            # place the logs in the celery container
            complete_logs_path = os.path.join(
                __ENV_BUILD_FULL_LOGS_DIRECTORY, docker_image_name
            )

            status = SioStreamedTask.run(
                # what we are actually running/doing in this task
                task_lambda=lambda user_logs_fo: build_docker_image(
                    docker_image_name,
                    build_context,
                    task_uuid,
                    user_logs_fo,
                    complete_logs_path,
                ),
                identity=f"{project_uuid}-{environment_uuid}",
                server=_config.ORCHEST_SOCKETIO_SERVER_ADDRESS,
                namespace=_config.ORCHEST_SOCKETIO_ENV_BUILDING_NAMESPACE,
                # note: using task.is_aborted() could be an option but
                # it was giving some issues related
                # to multithreading/processing, moreover,
                # also just passing the task_uuid to this function is less information
                # to rely on, which is good
                abort_lambda=lambda: AbortableAsyncResult(task_uuid).is_aborted(),
            )

            # cleanup
            os.system('rm -rf "%s"' % build_context)

            update_environment_build_status(status, session, task_uuid)

        # catch all exceptions because we need to make sure to set the build state to failed
        except Exception as e:
            update_environment_build_status("FAILURE", session, task_uuid)
            raise e
        finally:
            filters = {
                "label": [
                    "_orchest_env_build_is_intermediate=1",
                    f"_orchest_env_build_task_uuid={task_uuid}",
                ]
            }

            # artifacts of this build (intermediate containers, images, etc.)
            cleanup_env_build_docker_artifacts(filters)

            # see if outdated images of this environment can be cleaned up
            url = (
                f"{CONFIG_CLASS.ORCHEST_API_ADDRESS}"
                f"/environment-images/dangling/{project_uuid}/{environment_uuid}"
            )
            session.delete(url)

    return status<|MERGE_RESOLUTION|>--- conflicted
+++ resolved
@@ -232,14 +232,10 @@
     # the bash script is removed so that the user won't be able to see it after the build is done
     statements.append(
         f'RUN cd "{os.path.join("/", work_dir)}" '
-<<<<<<< HEAD
-        f"&& sudo chmod +x {bash_script} "
-=======
         "&& sudo chown -R :$(id -g) . "
         "&& sudo find . -type d -exec chmod g+rwxs {} \; "
         "&& sudo find . -type f -exec chmod g+rwx {} \; "
         "&& sudo chmod g+rwx . "
->>>>>>> 3d610875
         f'&& echo "{flag}" '
         f"&& bash {bash_script} "
         f'&& echo "{flag}" '
