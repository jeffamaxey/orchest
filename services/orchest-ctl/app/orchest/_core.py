import atexit
import logging
import os
import signal
import subprocess
import time
from enum import Enum
from typing import Any, Dict, List, Optional

import typer
from kubernetes import client as k8s_client
from kubernetes import stream

from app import config, utils
from app.connections import k8s_core_api
from app.orchest import _k8s_wrapper as k8sw

logger = logging.getLogger(__name__)


# This is just another failsafe to make sure we don't leave dangling
# pods around.
signal.signal(signal.SIGTERM, lambda *args, **kwargs: k8sw.delete_orchest_ctl_pods())
atexit.register(k8sw.delete_orchest_ctl_pods)


def is_orchest_already_installed() -> bool:
    try:
        k8s_core_api.read_namespace(config.ORCHEST_NAMESPACE)
    except k8s_client.ApiException as e:
        if e.status == 404:
            return False
    deployments = k8sw.get_orchest_deployments()
    if all(deployments):
        return True
    elif any(deployments):
        utils.echo(
            "Unexpected Orchest installation state. Expected to find no deployments at "
            "all or a complete installation. Please verify your installation.",
            err=True,
        )
        raise typer.Exit(code=1)
    else:
        return False


class HelmMode(str, Enum):
    INSTALL = "Install"
    UPGRADE = "Update"


def _run_helm_with_progress_bar(mode: HelmMode) -> None:
    if mode == HelmMode.INSTALL:
        cmd = "make orchest"
    elif mode == HelmMode.UPGRADE:
        cmd = "make registry-upgrade && make argo-upgrade && make orchest-upgrade"
    else:
        raise ValueError()

    # K8S_TODO: remove DISABLE_ROOK?
    env = os.environ.copy()
    env["DISABLE_ROOK"] = "TRUE"
    env["CLOUD"] = k8sw.get_orchest_cloud_mode()
    env["ORCHEST_LOG_LEVEL"] = k8sw.get_orchest_log_level()
<<<<<<< HEAD
    env["ORCHEST_DEFAULT_TAG"] = config.ORCHEST_VERSION
=======
    # This way the command will only interact with orchest resources,
    # and not their dependencies (vpcs, etc.).
    env["DEPEND_RESOURCES"] = "FALSE"
>>>>>>> 95c79d95
    process = subprocess.Popen(
        cmd,
        cwd="deploy",
        stdin=subprocess.DEVNULL,
        stdout=subprocess.PIPE,
        stderr=subprocess.STDOUT,
        env=env,
        shell=True,
    )

    return_code = None
    with typer.progressbar(
        length=len(config.ORCHEST_DEPLOYMENTS) + len(config.ORCHEST_DAEMONSETS) + 1,
        label=mode.value,
        show_eta=False,
    ) as progress_bar:
        # This is just to make the bar not stay at 0% for too long
        # because images are being pulled etc, i.e. just UX.
        progress_bar.update(1)
        while return_code is None:
            # This way we are able to perform the last update on the
            # bar in case of success before the loop exiting.
            process.poll()
            return_code = process.returncode

            _wait_deployments_to_be_ready(
                config.ORCHEST_DEPLOYMENTS,
                progress_bar,
            )
            _wait_daemonsets_to_be_ready(
                config.ORCHEST_DAEMONSETS,
                progress_bar,
            )

            # K8S_TODO: failure cases? Or are they covered by helm?
            time.sleep(1)

    if return_code != 0:
        # We use stdout because we are redirecting stderr to stdout.
        utils.echo(str(process.stdout.read()), err=True)

    return return_code


def install(log_level: utils.LogLevel, cloud: bool):
    k8sw.abort_if_unsafe()
    if is_orchest_already_installed():
        utils.echo("Installation is already complete. Did you mean to run:")
        utils.echo("\torchest update")
        return

    orchest_version = os.environ.get("ORCHEST_VERSION")
    if orchest_version is None:
        utils.echo(
            "Expected to find an ORCHEST_VERSION environment variable, exiting.",
            err=True,
        )
        raise typer.Exit(code=1)

    utils.echo(f"Installing Orchest {orchest_version}.")

    k8sw.set_orchest_cluster_log_level(log_level, patch_deployments=False)
    k8sw.set_orchest_cluster_cloud_mode(cloud, patch_deployments=False)
    return_code = _run_helm_with_progress_bar(HelmMode.INSTALL)

    if return_code != 0:
        utils.echo(
            "There was an error during the installation of Orchest, "
            f"exit code: {return_code} .",
            err=True,
        )
        raise typer.Exit(return_code)

    logger.info("Setting 'userdir/' permissions.")
    utils.fix_userdir_permissions()

    logger.info("Creating the required directories.")
    utils.create_required_directories()

    k8sw.set_orchest_cluster_version(orchest_version)

    # K8S_TODO: coordinate with ingress for this.
    # port = 8001
    # utils.echo(f"Orchest is running at: http://localhost:{port}")
    utils.echo("Installation was successful.")
    utils.echo("Orchest is running, portforward to the webserver to access it.")


def _echo_version(
    cluster_version: str,
    deployment_versions: Optional[Dict[str, str]] = None,
    output_json: bool = False,
) -> None:
    if not output_json:
        utils.echo(f"Cluster version: {cluster_version}.")
        if deployment_versions is not None:
            differences = False
            utils.echo("Deployments:")
            max_length = max([len(k) for k in deployment_versions.keys()])
            buffer_space = max_length + 10

            for depl in sorted(deployment_versions.keys()):
                d_version = deployment_versions[depl]
                utils.echo(f"{depl:<{buffer_space}}: {d_version}")
                if depl in config.DEPLOYMENT_VERSION_SYNCED_WITH_CLUSTER_VERSION:
                    differences = differences or d_version != cluster_version
            if differences:
                utils.echo(
                    "Some deployment version differs from the cluster version. This is "
                    "an unexpected state. Upgrading or using the helm charts in "
                    "the 'deploy' directory might fix the issue.",
                    err=True,
                )
    else:
        data: Dict[str, Any] = {
            "cluster_version": cluster_version,
        }
        if deployment_versions is not None:
            data["deployment_versions"] = deployment_versions
        utils.echo_json(data)


def version(ext: bool = False, output_json: bool = False) -> None:
    """Returns the version of Orchest.

    Args:
        ext: If True return the extensive version of Orchest, i.e.
            including deployment versions.
        output_json: If True echo json instead of text.
    """
    config.JSON_MODE = output_json
    cluster_version = k8sw.get_orchest_cluster_version()
    if not ext:
        _echo_version(cluster_version, output_json=output_json)
        return

    deployments = k8sw.get_orchest_deployments(config.ORCHEST_DEPLOYMENTS)
    depl_versions = {}
    for (
        name,
        depl,
    ) in zip(config.ORCHEST_DEPLOYMENTS, deployments):
        if depl is None:
            depl_versions[name] = None
        else:
            depl_versions[name] = depl.spec.template.spec.containers[0].image.split(
                ":"
            )[1]

    _echo_version(cluster_version, depl_versions, output_json)


def status(output_json: bool = False):
    """Gets the status of Orchest.

    Note:
        This is not race condition free, given that a status changing
        command could start after our read. K8S_TODO: we could try
        multiple times if the cluster looks unhealthy, discuss.
    """
    config.JSON_MODE = output_json
    utils.echo("Checking for ongoing status changes...")
    ongoing_change = k8sw.get_ongoing_status_change()
    if ongoing_change is not None:
        status = ongoing_change
    else:
        utils.echo("No ongoing status changes, checking if Orchest is running.")

        deployments = k8sw.get_orchest_deployments(config.ORCHEST_DEPLOYMENTS)
        running_deployments = set()
        stopped_deployments = set()
        unhealthy_deployments = set()
        for depl_name, depl in zip(config.ORCHEST_DEPLOYMENTS, deployments):
            if depl is None:
                unhealthy_deployments.add(depl_name)
            else:
                replicas = depl.spec.replicas
                if replicas > 0:
                    running_deployments.add(depl_name)
                else:
                    stopped_deployments.add(depl_name)
                if replicas != depl.status.available_replicas:
                    unhealthy_deployments.add(depl_name)
        # Given that there are no ongoing status changes, Orchest can't
        # have both stopped and running deployments.  Assume that, if at
        # least 1 deployment is running, the ones which are not are
        # unhealthy.
        if stopped_deployments and running_deployments:
            unhealthy_deployments.update(stopped_deployments)
        if unhealthy_deployments:
            status = config.OrchestStatus.UNHEALTHY
            unhealthy_deployments = sorted(unhealthy_deployments)
            utils.echo(f"Unhealthy deployments: {unhealthy_deployments}.")
        elif running_deployments:
            status = config.OrchestStatus.RUNNING
        else:
            status = config.OrchestStatus.STOPPED

    utils.echo(f"Orchest is {status}.")

    if output_json:
        data = {"status": status}
        if status == "unhealthy":
            data["reason"] = {"deployments": unhealthy_deployments}
        utils.echo_json(data)


def _wait_deployments_to_be_stopped(
    deployments: List[str],
    progress_bar,
    pods: Optional[List[k8s_client.V1Pod]] = None,
) -> None:
    if pods is None:
        pods = k8sw.get_orchest_deployments_pods(deployments)
    while pods:
        time.sleep(1)
        tmp_pods = k8sw.get_orchest_deployments_pods(deployments)
        progress_bar.update(len(pods) - len(tmp_pods))
        pods = tmp_pods


def _wait_daemonsets_to_be_stopped(
    daemonsets: List[str],
    progress_bar,
    pods: Optional[List[k8s_client.V1Pod]] = None,
) -> None:
    if pods is None:
        pods = k8sw.get_orchest_daemonsets_pods(daemonsets)
    while pods:
        time.sleep(1)
        tmp_pods = k8sw.get_orchest_daemonsets_pods(daemonsets)
        progress_bar.update(len(pods) - len(tmp_pods))
        pods = tmp_pods


def stop():
    k8sw.abort_if_unsafe()
    depls = k8sw.get_orchest_deployments(config.ORCHEST_DEPLOYMENTS)
    missing_deployments = []
    running_deployments = []
    for depl_name, depl in zip(config.ORCHEST_DEPLOYMENTS, depls):
        if depl is None:
            missing_deployments.append(depl_name)
        elif depl.spec.replicas > 0:
            running_deployments.append(depl)

    if missing_deployments:
        if len(missing_deployments) == len(config.ORCHEST_DEPLOYMENTS):
            utils.echo("It looks like Orchest isn't installed.")
            return
        else:
            utils.echo(
                "Detected some inconsistent state, missing deployments: "
                f"{sorted(missing_deployments)}. Orchest will be stopped "
                "regardless."
            )

    daemonsets = k8sw.get_orchest_daemonsets(config.ORCHEST_DAEMONSETS)
    missing_daemonsets = []
    running_daemonsets = []
    for daem_name, daem in zip(config.ORCHEST_DAEMONSETS, daemonsets):
        if daem is None:
            missing_daemonsets.append(daem_name)
        elif daem.status.desired_number_scheduled > 0:
            running_daemonsets.append(daem)
    if missing_daemonsets:
        utils.echo(
            "Detected some inconsistent state, missing daemonsets: "
            f"{sorted(missing_daemonsets)}. Orchest will be stopped "
            "regardless."
        )

    if not running_deployments and not running_daemonsets:
        utils.echo("Orchest is not running.")
        return

    utils.echo("Shutting down...")
    pre_cleanup_deployments_to_stop = []
    post_cleanup_deployments_to_stop = []
    for depl in running_deployments:
        # Shut down those before cleanup, this way the webserver won't
        # be available to the user and the orchest-api scheduler won't
        # run any job while the cleanup is in progress.
        if depl.metadata.name in ["orchest-api", "orchest-webserver"]:
            pre_cleanup_deployments_to_stop.append(depl)
        else:
            post_cleanup_deployments_to_stop.append(depl)

    daemonset_pods = k8sw.get_orchest_daemonsets_pods(running_daemonsets)
    running_daemonsets = [d.metadata.name for d in running_daemonsets]
    pre_cleanup_deployments_to_stop = [
        d.metadata.name for d in pre_cleanup_deployments_to_stop
    ]
    post_cleanup_deployments_to_stop = [
        d.metadata.name for d in post_cleanup_deployments_to_stop
    ]
    pre_cleanup_deployment_pods = k8sw.get_orchest_deployments_pods(
        pre_cleanup_deployments_to_stop
    )
    post_cleanup_deployment_pods = k8sw.get_orchest_deployments_pods(
        post_cleanup_deployments_to_stop
    )
    with typer.progressbar(
        # + 1 for UX and to account for the previous actions.
        length=len(pre_cleanup_deployment_pods)
        + len(post_cleanup_deployment_pods)
        + len(daemonset_pods)
        + 1,
        label="Shutdown",
        show_eta=False,
    ) as progress_bar:
        progress_bar.update(1)
        k8sw.scale_down_orchest_daemonsets(running_daemonsets)
        k8sw.scale_down_orchest_deployments(pre_cleanup_deployments_to_stop)
        _wait_deployments_to_be_stopped(
            pre_cleanup_deployments_to_stop, progress_bar, pre_cleanup_deployment_pods
        )
        _wait_daemonsets_to_be_stopped(running_daemonsets, progress_bar, daemonset_pods)

        k8sw.orchest_cleanup()

        k8sw.scale_down_orchest_deployments(post_cleanup_deployments_to_stop)
        _wait_deployments_to_be_stopped(
            post_cleanup_deployments_to_stop, progress_bar, post_cleanup_deployment_pods
        )

    utils.echo("Shutdown successful.")


def _wait_deployments_to_be_ready(deployments: List[str], progress_bar) -> None:
    while deployments:
        tmp_deployments_to_start = []
        for name, depl in zip(deployments, k8sw.get_orchest_deployments(deployments)):
            if depl is None or depl.status.ready_replicas != depl.spec.replicas:
                tmp_deployments_to_start.append(name)

        progress_bar.update(len(deployments) - len(tmp_deployments_to_start))
        deployments = tmp_deployments_to_start
        time.sleep(1)


def _wait_daemonsets_to_be_ready(daemonsets: List[str], progress_bar) -> None:
    while daemonsets:
        tmp_daemonsets_to_start = []
        for name, daem in zip(daemonsets, k8sw.get_orchest_daemonsets(daemonsets)):
            if (
                daem is None
                or daem.status.number_ready != daem.status.desired_number_scheduled
            ):
                tmp_daemonsets_to_start.append(name)

        progress_bar.update(len(daemonsets) - len(tmp_daemonsets_to_start))
        daemonsets = tmp_daemonsets_to_start
        time.sleep(1)


def start(log_level: utils.LogLevel, cloud: bool):
    k8sw.abort_if_unsafe()
    depls = k8sw.get_orchest_deployments(config.ORCHEST_DEPLOYMENTS)
    missing_deployments = []
    deployments_to_start = []
    for depl_name, depl in zip(config.ORCHEST_DEPLOYMENTS, depls):
        if depl is None:
            missing_deployments.append(depl_name)
        elif depl.spec.replicas == 0:
            deployments_to_start.append(depl)

    if missing_deployments:
        if len(missing_deployments) == len(config.ORCHEST_DEPLOYMENTS):
            utils.echo("It doesn't look like Orchest is installed.")
            return
        else:
            utils.echo(
                "Detected some inconsistent state, missing deployments: "
                f"{sorted(missing_deployments)}. This operation will proceed "
                "regardless of that. Try to stop Orchest and start it again if this "
                "doesn't work."
            )

    daemonsets = k8sw.get_orchest_daemonsets(config.ORCHEST_DAEMONSETS)
    missing_daemonsets = []
    daemonsets_to_start = []
    for daem_name, daem in zip(config.ORCHEST_DAEMONSETS, daemonsets):
        if daem is None:
            missing_daemonsets.append(daem_name)
        elif daem.status.desired_number_scheduled == 0:
            daemonsets_to_start.append(daem)
    if missing_daemonsets:
        utils.echo(
            "Detected some inconsistent state, missing daemonsets: "
            f"{sorted(missing_daemonsets)}. This operation will proceed "
            "regardless of that. Try to stop Orchest and start it again if this "
            "doesn't work."
        )

    # Note: this implies that the operation can't be used to set the
    # scale of all deployments to 1 if, for example, it has been altered
    # to more than that.
    if not deployments_to_start and not daemonsets_to_start:
        utils.echo("Orchest is already running.")
        return

    deployments_to_start = [d.metadata.name for d in deployments_to_start]
    daemonsets_to_start = [d.metadata.name for d in daemonsets_to_start]
    utils.echo("Starting...")
    with typer.progressbar(
        # + 1 for scaling, +1 for userdir permissions.
        length=len(deployments_to_start) + len(daemonsets_to_start) + 2,
        label="Start",
        show_eta=False,
    ) as progress_bar:
        k8sw.set_orchest_cluster_log_level(log_level, patch_deployments=True)
        k8sw.set_orchest_cluster_cloud_mode(cloud, patch_deployments=True)

        k8sw.scale_up_orchest_daemonsets(daemonsets_to_start)
        k8sw.scale_up_orchest_deployments(deployments_to_start)
        progress_bar.update(1)

        # Do this after scaling but before waiting for all deployments
        # to be ready so that those can happen concurrently.
        logger.info("Setting 'userdir/' permissions.")
        utils.fix_userdir_permissions()
        progress_bar.update(1)

        _wait_daemonsets_to_be_ready(daemonsets_to_start, progress_bar)
        _wait_deployments_to_be_ready(deployments_to_start, progress_bar)

    # K8S_TODO: coordinate with ingress for this.
    # port = 8001
    # utils.echo(f"Orchest is running at: http://localhost:{port}")
    utils.echo("Orchest is running, portforward to the webserver to access it.")


def restart():
    log_level = k8sw.get_orchest_log_level()
    level_to_str = {level.value: level for level in utils.LogLevel}
    log_level = level_to_str.get(log_level, utils.LogLevel.INFO)
    cloud = k8sw.get_orchest_cloud_mode() == "True"

    stop()
    start(log_level, cloud)


def add_user(username: str, password: str, token: str, is_admin: str) -> None:
    """Adds a new user to Orchest.

    Args:
        username:
        password:
        token:
        is_admin:
    """

    db_depl, auth_server_depl = k8sw.get_orchest_deployments(
        ["orchest-database", "auth-server"]
    )

    if db_depl is None or db_depl.status.ready_replicas != db_depl.spec.replicas:
        utils.echo("The orchest-database service needs to be running.", err=True)
        raise typer.Exit(code=1)

    if (
        auth_server_depl is None
        or auth_server_depl.status.ready_replicas != auth_server_depl.spec.replicas
    ):
        utils.echo("The auth-server service needs to be running.", err=True)
        raise typer.Exit(code=1)

    pods = k8s_core_api.list_namespaced_pod(
        config.ORCHEST_NAMESPACE, label_selector="app.kubernetes.io/name=auth-server"
    )
    if not pods:
        utils.echo("Could not find auth-server pod.")
        raise typer.Exit(code=1)
    pod = pods.items[0]

    command = ["python", "add_user.py", username, password]
    if token:
        command.append("--token")
        command.append(token)
    if is_admin:
        command.append("--is_admin")

    resp = stream.stream(
        k8s_core_api.connect_get_namespaced_pod_exec,
        pod.metadata.name,
        config.ORCHEST_NAMESPACE,
        command=command,
        stderr=True,
        stdin=False,
        stdout=True,
        tty=False,
    )
    utils.echo(str(resp))


def update() -> None:
    """Stop Orchest then launches a orchest-ctl pod with hidden-update.

    When updating orchest from v1 to v2, orchest-ctl:v1 knows how to
    stop a orchest cluster on version v1, while orchest-ctl:v2 will
    update it to the new version. This leads to the following logic:
    - orchest update leads to a orchest-ctl:v1 pod
    - the pod will stop orchest
    - the pod will create a orchest-ctl:v2 pod
    - the orchest-ctl:v2 pod will actually update orchest
    - the orchest-ctl:v1 pod will get the logs of orchest-ctl:v2 and
      print them
    """
    k8sw.abort_if_unsafe()
    stop()
    pod = k8sw.create_update_pod()

    status = k8sw.wait_for_pod_status(
        pod.metadata.name,
        ["Succeeded", "Failed", "Unknown", "Running"],
        notify_progress_message="Waiting for update pod to come online.",
    )
    if status is None or status in ["Failed", "Unknown"]:
        utils.echo(
            f"Error while updating, update pod status: {status}. Cancelling update."
        )

    # We exec into the pod instead of running the command as the pod
    # command and following logs because this allows us to use a tty,
    # which will correctly render the progress bar.
    resp = stream.stream(
        k8s_core_api.connect_get_namespaced_pod_exec,
        pod.metadata.name,
        config.ORCHEST_NAMESPACE,
        container="orchest-ctl",
        stderr=True,
        stdin=True,
        stdout=True,
        tty=True,
        # Note that this will also take care of scaling the deployments,
        # i.e. Orchest will be STARTED after the update.
        command=["orchest", "hidden-update"],
        _preload_content=False,
    )
    while resp.is_open():
        resp.update()
        # nl=False, wrap=False to not disrupt the progress bar.
        if resp.peek_stdout():
            utils.echo(resp.read_stdout(), nl=False, wrap=False)
        if resp.peek_stderr():
            utils.echo(resp.read_stderr(), nl=False, wrap=False, err=True)


def _update() -> None:
    """Updates Orchest.

    This command should only be used internally, i.e. not called by
    a user through the CLI. This code will change the state of the
    deployment of Orchest. It assumes Orchest has been stopped.
    """
    utils.echo("Updating...")

    # Check if Orchest is actually stopped.
    depls = k8sw.get_orchest_deployments()
    depls = [
        depl.metadata.name
        for depl in depls
        if depl is not None and depl.spec.replicas > 0
    ]
    if depls:
        utils.echo(
            "Orchest is not stopped, thus the update operation cannot proceed. "
            f"Deployments that aren't stopped: {sorted(depls)}.",
            err=True,
        )
        raise typer.Exit(code=1)

    # K8S_TODO: delete user-built jupyter images.
    orchest_version = os.environ.get("ORCHEST_VERSION")
    if orchest_version is None:
        utils.echo(
            "Expected to find an ORCHEST_VERSION environment variable, exiting.",
            err=True,
        )
        raise typer.Exit(code=1)

    return_code = _run_helm_with_progress_bar(HelmMode.UPGRADE)
    if return_code != 0:
        utils.echo(
            f"There was an error while updating Orchest, exit code: {return_code} .",
            err=True,
        )
        raise typer.Exit(return_code)

    k8sw.set_orchest_cluster_version(orchest_version)

    # K8S_TODO: coordinate with ingress for this.
    # port = 8001
    # utils.echo(f"Orchest is running at: http://localhost:{port}")
    utils.echo("Update was successful.")
    utils.echo("Orchest is running, portforward to the webserver to access it.")<|MERGE_RESOLUTION|>--- conflicted
+++ resolved
@@ -62,13 +62,10 @@
     env["DISABLE_ROOK"] = "TRUE"
     env["CLOUD"] = k8sw.get_orchest_cloud_mode()
     env["ORCHEST_LOG_LEVEL"] = k8sw.get_orchest_log_level()
-<<<<<<< HEAD
     env["ORCHEST_DEFAULT_TAG"] = config.ORCHEST_VERSION
-=======
     # This way the command will only interact with orchest resources,
     # and not their dependencies (vpcs, etc.).
     env["DEPEND_RESOURCES"] = "FALSE"
->>>>>>> 95c79d95
     process = subprocess.Popen(
         cmd,
         cwd="deploy",
