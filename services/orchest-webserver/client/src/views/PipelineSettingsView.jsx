--- conflicted
+++ resolved
@@ -28,7 +28,6 @@
 import EnvVarList from "../components/EnvVarList";
 import "codemirror/mode/javascript/javascript";
 
-<<<<<<< HEAD
 const PipelineSettingsView = (props) => {
   const orchest = window.orchest;
 
@@ -69,35 +68,6 @@
 
   const setHeaderComponent = (pipelineName) =>
     dispatch({
-=======
-class PipelineSettingsView extends React.Component {
-  static contextType = OrchestContext;
-
-  constructor(props, context) {
-    super(props, context);
-
-    this.state = {
-      selectedTabIndex: 0,
-      inputParameters: JSON.stringify({}, null, 2),
-      inputparsedServices: JSON.stringify({}, null, 2),
-      restartingMemoryServer: false,
-      unsavedChanges: false,
-      pipeline_path: undefined,
-      dataPassingMemorySize: "1GB",
-    };
-
-    this.overflowListener = new OverflowListener();
-    this.promiseManager = new PromiseManager();
-    this.refManager = new RefManager();
-  }
-
-  componentWillUnmount() {
-    this.promiseManager.cancelCancelablePromises();
-  }
-
-  setHeaderComponent(pipelineName) {
-    this.context.dispatch({
->>>>>>> cc58878a
       type: "pipelineSet",
       payload: {
         pipeline_uuid: props.queryArgs.pipeline_uuid,
@@ -149,13 +119,8 @@
         if (pipelineJson?.parameters === undefined) {
           pipelineJson.parameters = {};
         }
-<<<<<<< HEAD
         if (pipelineJson?.services === undefined) {
-          pipelineJson.services = [];
-=======
-        if (pipelineJson.services === undefined) {
           pipelineJson.services = {};
->>>>>>> cc58878a
         }
 
         setHeaderComponent(pipelineJson?.name);
@@ -584,7 +549,6 @@
               <div className="clear"></div>
             </div>
 
-<<<<<<< HEAD
             <div className="columns">
               <div className="column">
                 <h3>Pipeline parameters</h3>
@@ -638,68 +602,21 @@
                   try {
                     parsedServices = JSON.parse(state.inputServices);
 
-                    if (!Array.isArray(parsedServices)) {
-                      message = "Top level element needs to be an array.";
-                    }
-
-                    for (let service of parsedServices) {
+                    for (let [name, service] of Object.entries(
+                      parsedServices
+                    )) {
                       let nameReg = /^[0-9a-zA-Z\-]{1,36}$/;
                       if (!service.name || !nameReg.test(service.name)) {
                         message =
                           "Invalid service name. Valid names satisfy: " +
                           nameReg.toString();
                         break;
-=======
-                <div className="columns">
-                  <div className="column">
-                    <h3>Services</h3>
-                  </div>
-                  <div className="column">
-                    <CodeMirror
-                      value={this.state.inputServices}
-                      options={{
-                        mode: "application/json",
-                        theme: "jupyter",
-                        lineNumbers: true,
-                        readOnly: this.props.queryArgs.read_only === "true",
-                      }}
-                      onBeforeChange={this.onChangePipelineServices.bind(this)}
-                    />
-                    {(() => {
-                      let message;
-                      let parsedServices;
-
-                      try {
-                        parsedServices = JSON.parse(this.state.inputServices);
-
-                        for (let [name, service] of Object.entries(
-                          parsedServices
-                        )) {
-                          let nameReg = /^[0-9a-zA-Z\-]{1,36}$/;
-                          if (!service.name || !nameReg.test(service.name)) {
-                            message =
-                              "Invalid service name. Valid names satisfy: " +
-                              nameReg.toString();
-                            break;
-                          }
-
-                          if (service.image === undefined) {
-                            message = "Missing required field: image";
-                            break;
-                          }
-                        }
-                      } catch {
-                        if (message === undefined) {
-                          message = "Your input is not valid JSON.";
-                        }
->>>>>>> cc58878a
                       }
 
                       if (service.image === undefined) {
                         message = "Missing required field: image";
                         break;
                       }
-<<<<<<< HEAD
                     }
                   } catch {
                     if (message === undefined) {
@@ -718,10 +635,11 @@
 
                 <div className="service-urls push-up">
                   {(() => {
-                    let serviceUrlsBlocks = [];
-
                     if (state.pipelineJson?.services) {
-                      for (let service of state.pipelineJson.services) {
+                      let serviceUrlsBlocks = [];
+                      for (let [name, service] of Object.entries(
+                        state.pipelineJson.services
+                      )) {
                         let urlElements = [];
 
                         let urls = _get_service_urls(service);
@@ -733,35 +651,6 @@
                                 {url}
                               </a>
                             </li>
-=======
-                    })()}
-
-                    <div className="service-urls push-up">
-                      {(() => {
-                        let serviceUrlsBlocks = [];
-                        for (let [name, service] of Object.entries(
-                          this.state.pipelineJson.services
-                        )) {
-                          let urlElements = [];
-
-                          let urls = this._get_service_urls(service);
-
-                          for (let url of urls) {
-                            urlElements.push(
-                              <li key={url}>
-                                <a target="_blank" href={url}>
-                                  {url}
-                                </a>
-                              </li>
-                            );
-                          }
-
-                          serviceUrlsBlocks.push(
-                            <div key={service.name}>
-                              <b>{service.name}</b>
-                              <ul>{urlElements}</ul>
-                            </div>
->>>>>>> cc58878a
                           );
                         }
 
@@ -772,9 +661,9 @@
                           </div>
                         );
                       }
+
+                      return serviceUrlsBlocks;
                     }
-
-                    return serviceUrlsBlocks;
                   })()}
                 </div>
 
