<<<<<<< HEAD
from distutils.dir_util import copy_tree
import os
import shutil

from app.models import Project
from app.utils import get_environments, clear_folder
=======
import logging
import os
import shutil
from distutils.dir_util import copy_tree
>>>>>>> 78ab2884

from _orchest.internals import config as _config
from app.models import Project
from app.utils import clear_folder, get_environments


def cleanup_kernel(app, project_uuid):

    kernels_root_path = os.path.join(app.config["USER_DIR"], ".orchest", "kernels")

    # clear all project kernel folder
    # without removing the project kernel folder
    # disturb the mounted paths
    kernels_dir_path = os.path.join(kernels_root_path, project_uuid)
    if os.path.isdir(kernels_dir_path):
        clear_folder(kernels_dir_path)


def populate_kernels(app, db, project_uuid):

    # cleanup old kernels
    cleanup_kernel(app, project_uuid)

    kernels_root_path = os.path.join(app.config["USER_DIR"], ".orchest", "kernels")
    if not os.path.exists(kernels_root_path):
        os.makedirs(kernels_root_path, exist_ok=True)

    kernels_dir_path = os.path.join(kernels_root_path, project_uuid)
    if not os.path.exists(kernels_dir_path):
        os.makedirs(kernels_dir_path, exist_ok=True)

    # kernel.json template
    kernel_template_dir = os.path.join(app.config["RESOURCE_DIR"], "kernels", "docker")

    kernel_json_template_path = os.path.join(kernel_template_dir, "kernel.json")
    try:
        with open(kernel_json_template_path, "r") as f:
            kernel_json_template = f.read()
    except Exception as e:
        app.logger.info(
            "Error reading kernel.json at path %s. Error: %s"
            % (kernel_json_template_path, e)
        )
        raise e

    environments = get_environments(project_uuid)
    for environment in environments:

        kernel_name = _config.KERNEL_NAME.format(environment_uuid=environment.uuid)

        image_name = _config.ENVIRONMENT_IMAGE_NAME.format(
            project_uuid=project_uuid, environment_uuid=environment.uuid
        )

        kernel_dir_path = os.path.join(kernels_dir_path, kernel_name)

        os.makedirs(kernel_dir_path, exist_ok=True)

        # copy kernel logo resources
        copy_tree(kernel_template_dir, kernel_dir_path)

        # write filled template kernel.json
        filled_kernel_json = (
            kernel_json_template.replace("{image_name}", image_name)
            .replace("{language}", environment.language)
            .replace("{display_name}", environment.name)
        )

        kernel_json_path = os.path.join(kernel_dir_path, "kernel.json")

        # override kernel.json template
        try:
            with open(kernel_json_path, "w") as f:
                f.write(filled_kernel_json)
        except Exception as e:
            app.logger.info(
                "Error writing kernel.json at path %s. Error: %s"
                % (kernel_json_path, e)
            )
            raise e

    # copy launch_docker.py
    launch_docker_path = os.path.join(
        app.config["RESOURCE_DIR"], "kernels", "launch_docker.py"
    )
    launch_docker_dest_path = os.path.join(kernels_dir_path, "launch_docker.py")

    os.system('cp "%s" "%s"' % (launch_docker_path, launch_docker_dest_path))<|MERGE_RESOLUTION|>--- conflicted
+++ resolved
@@ -1,16 +1,6 @@
-<<<<<<< HEAD
-from distutils.dir_util import copy_tree
-import os
-import shutil
-
-from app.models import Project
-from app.utils import get_environments, clear_folder
-=======
-import logging
 import os
 import shutil
 from distutils.dir_util import copy_tree
->>>>>>> 78ab2884
 
 from _orchest.internals import config as _config
 from app.models import Project
