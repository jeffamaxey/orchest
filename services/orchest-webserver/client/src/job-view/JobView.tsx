--- conflicted
+++ resolved
@@ -119,22 +119,12 @@
     );
   };
 
-<<<<<<< HEAD
   const editJob = (e: React.MouseEvent) => {
     navigateTo(
       siteMap.editJob.path,
-      { query: { projectUuid, jobUuid: job.uuid } },
+      { query: { projectUuid: job.project_uuid, jobUuid: job.uuid } },
       e
     );
-=======
-  const editJob = () => {
-    navigateTo(siteMap.editJob.path, {
-      query: {
-        projectUuid: job.project_uuid,
-        jobUuid: job.uuid,
-      },
-    });
->>>>>>> 7d863a5a
   };
 
   const returnToJobs = (e: React.MouseEvent) => {
