--- conflicted
+++ resolved
@@ -7,27 +7,13 @@
 };
 
 export const useSocketIO = () => {
-<<<<<<< HEAD
-  const [sio, setSio] = React.useState<SocketIO | null>(null);
-=======
-  const sio = React.useRef<SocketIO>(null);
->>>>>>> a16a7f0a
-  // TODO: only make state.sio defined after successful
-  // connect to avoid .emit()'ing to unconnected
-  // sio client (emits aren't buffered).
-  const connectSocketIO = () => {
-    // disable polling
-    sio.current = io.connect("/pty", { transports: ["websocket"] });
-  };
-
-  const disconnectSocketIO = () => {
-    if (sio.current) sio.current.disconnect();
-  };
+  const sio = React.useMemo<SocketIO>(() => {
+    return io.connect("/pty", { transports: ["websocket"] });
+  }, []);
 
   React.useEffect(() => {
-    connectSocketIO();
-    return () => disconnectSocketIO();
-  }, []);
+    return () => sio.disconnect();
+  }, [sio]);
 
   return sio;
 };