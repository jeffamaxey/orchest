--- conflicted
+++ resolved
@@ -136,18 +136,11 @@
     navigateTo,
   } = useCustomRoute();
 
-<<<<<<< HEAD
   const [isReadOnly, _setIsReadOnly] = React.useState(
     isReadOnlyFromQueryString
   );
 
   const [pipelineJson, setPipelineJson] = React.useState<PipelineJson>(null);
-=======
-  const {
-    state: { sessionsIsLoading },
-    getSession,
-  } = sessionContext;
->>>>>>> 97ea6543
 
   const setIsReadOnly = (readOnly: boolean) => {
     dispatch({
