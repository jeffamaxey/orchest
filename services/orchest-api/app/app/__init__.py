"""Use the Flask application factory pattern.

Additinal note:
    `pytest` requires this __init__.py file to be present for version of
    Python below and including version 3.2.

        https://docs.pytest.org/en/latest/goodpractices.html
"""
import os
from logging.config import dictConfig
from pprint import pformat

from apscheduler.schedulers.background import BackgroundScheduler
from flask import Flask, request
from flask_cors import CORS
from flask_migrate import Migrate
from sqlalchemy_utils import create_database, database_exists

from _orchest.internals import config as _config
from _orchest.internals import utils as _utils
from _orchest.internals.two_phase_executor import TwoPhaseExecutor
<<<<<<< HEAD
from _orchest.internals.utils import is_werkzeug_parent
=======
from app import utils
>>>>>>> 016346ab
from app.apis import blueprint as api
from app.apis.namespace_environment_builds import AbortEnvironmentBuild
from app.apis.namespace_jobs import AbortJob
from app.apis.namespace_jupyter_builds import AbortJupyterBuild, CreateJupyterBuild
from app.apis.namespace_runs import AbortPipelineRun
from app.connections import db
from app.core import environments, image_utils
from app.core.scheduler import Scheduler
from app.models import (
    EnvironmentBuild,
    InteractivePipelineRun,
    InteractiveSession,
    Job,
    JupyterBuild,
    NonInteractivePipelineRun,
)


def create_app(config_class=None, use_db=True, be_scheduler=False, to_migrate_db=False):
    """Create the Flask app and return it.

    Args:
        config_class: Configuration class. See orchest-api/app/config.
        use_db: If true, associate a database to the Flask app instance,
            which implies connecting to a given database and possibly
            creating such database and/or tables if they do not exist
            already. The reason to differentiate instancing the app
            through this argument is that the celery worker does not
            need to connect to the db that "belongs" to the orchest-api.
        be_scheduler: If true, a background thread will act as a job
            scheduler, according to the logic in core/scheduler. While
            Orchest runs, only a single process should be acting as
            scheduler.
        to_migrate_db: If True, then only initialize the DB so that the
            DB can be migrated.

    Returns:
        Flask.app
    """
    app = Flask(__name__)
    app.config.from_object(config_class)

    init_logging()

    # In development we want more verbose logging of every request.
    if os.getenv("FLASK_ENV") == "development":
        app = register_teardown_request(app)

    # Cross-origin resource sharing. Allow API to be requested from the
    # different microservices such as the webserver.
    CORS(app, resources={r"/*": {"origins": "*"}})

    if use_db:
        # Create the database if it does not exist yet. Roughly equal to
        # a "CREATE DATABASE IF NOT EXISTS <db_name>" call.
        if not database_exists(app.config["SQLALCHEMY_DATABASE_URI"]):
            create_database(app.config["SQLALCHEMY_DATABASE_URI"])

        db.init_app(app)

        # Necessary for db migrations.
        Migrate().init_app(app, db)

    # NOTE: In this case we want to return ASAP as otherwise the DB
    # might be called (inside this function) before it is migrated.
    if to_migrate_db:
        return app

    if use_db and not _utils.is_running_from_reloader():
        with app.app_context():
            # In case of running multiple gunicorn workers, we need to
            # ensure that cleanup is only run once. Therefore, we
            # attempt to create a directory first (which is an atomic
            # operation). The edge case of Flask development mode
            # running multiple threads is handled above using the
            # `is_running_from_reloader()` check.
            try:
<<<<<<< HEAD
                os.mkdir("/tmp/cleanup_done")
                InteractiveSession.query.delete()

                # Delete old JupyterBuilds on start to avoid
                # accumulation in the DB. Leave the latest such that the
                # user can see details about the last executed build
                # after restarting Orchest.
                jupyter_builds = (
                    JupyterBuild.query.order_by(JupyterBuild.requested_time.desc())
                    .offset(1)
                    .all()
                )

                # Can't use offset and .delete in conjunction in
                # sqlalchemy unfortunately.
                for jupyer_build in jupyter_builds:
                    db.session.delete(jupyer_build)

                db.session.commit()

                # Fix interactive runs.
                runs = InteractivePipelineRun.query.filter(
                    InteractivePipelineRun.status.in_(["PENDING", "STARTED"])
                ).all()
                with TwoPhaseExecutor(db.session) as tpe:
                    for run in runs:
                        AbortPipelineRun(tpe).transaction(run.uuid)

                # Fix one off jobs (and their pipeline runs).
                jobs = Job.query.filter_by(schedule=None, status="STARTED").all()
                with TwoPhaseExecutor(db.session) as tpe:
                    for job in jobs:
                        AbortJob(tpe).transaction(job.uuid)

                # This is to fix the state of cron jobs pipeline runs.
                runs = NonInteractivePipelineRun.query.filter(
                    NonInteractivePipelineRun.status.in_(["STARTED"])
                ).all()
                with TwoPhaseExecutor(db.session) as tpe:
                    for run in runs:
                        AbortPipelineRun(tpe).transaction(run.uuid)

                # Fix env builds.
                builds = EnvironmentBuild.query.filter(
                    EnvironmentBuild.status.in_(["PENDING", "STARTED"])
                ).all()
                with TwoPhaseExecutor(db.session) as tpe:
                    for build in builds:
                        AbortEnvironmentBuild(tpe).transaction(build.uuid)

                # Fix jupyter builds.
                builds = JupyterBuild.query.filter(
                    JupyterBuild.status.in_(["PENDING", "STARTED"])
                ).all()
                with TwoPhaseExecutor(db.session) as tpe:
                    for build in builds:
                        AbortJupyterBuild(tpe).transaction(build.uuid)

                # Trigger a build of JupyterLab if no JupyterLab image
                # is found for this version and JupyterLab setup_script
                # is non-empty.
                trigger_conditional_jupyter_build(app)

                # Make environments unavailable to a user after an
                # update.
                image_utils.process_stale_environment_images()

                # Remove dangling Orchest images, mostly useful after an
                # update.
                image_utils.delete_dangling_orchest_images()

=======
                if app.config.get("TESTING", False):
                    # Do nothing.
                    # In case of tests we always want to run cleanup.
                    # Because every test will get a clean app, the same
                    # code should run for all tests.
                    pass
                else:
                    app.logger.debug("Trying to create /tmp/cleanup_done")
                    os.mkdir("/tmp/cleanup_done")
                    app.logger.info("/tmp/cleanup_done successfully created.")
>>>>>>> 016346ab
            except FileExistsError:
                app.logger.info(
                    f"/tmp/cleanup_done exists. Skipping cleanup: {os.getpid()}."
                )
            else:
                app.logger.debug("Starting app initialization cleanup.")

                # NOTE: This cleanup code blocks the gunicorn worker
                # from handling requests, because it is required for the
                # app to be initialized. So make sure the cleanup is
                # quick! (Especially when running only a single gunicorn
                # worker as the entire orchest-api will become
                # unresponsive.)
                # In case of an ungraceful shutdown, these entities
                # could be in an invalid state, so they are deleted,
                # since for sure they are not running anymore.
                try:
                    InteractiveSession.query.delete()

                    # Delete old JupyterBuilds on start to avoid
                    # accumulation in the DB. Leave the latest such that
                    # the user can see details about the last executed
                    # build after restarting Orchest.
                    jupyter_builds = (
                        JupyterBuild.query.order_by(JupyterBuild.requested_time.desc())
                        .offset(1)
                        .all()
                    )

                    # Can't use offset and .delete in conjunction in
                    # sqlalchemy unfortunately.
                    for jupyer_build in jupyter_builds:
                        db.session.delete(jupyer_build)

                    db.session.commit()

                    # Fix interactive runs.
                    runs = InteractivePipelineRun.query.filter(
                        InteractivePipelineRun.status.in_(["PENDING", "STARTED"])
                    ).all()
                    with TwoPhaseExecutor(db.session) as tpe:
                        for run in runs:
                            AbortPipelineRun(tpe).transaction(run.uuid)

                    # Fix one off jobs (and their pipeline runs).
                    jobs = Job.query.filter_by(schedule=None, status="STARTED").all()
                    with TwoPhaseExecutor(db.session) as tpe:
                        for job in jobs:
                            AbortJob(tpe).transaction(job.uuid)

                    # This is to fix the state of cron jobs pipeline
                    # runs.
                    runs = NonInteractivePipelineRun.query.filter(
                        NonInteractivePipelineRun.status.in_(["STARTED"])
                    ).all()
                    with TwoPhaseExecutor(db.session) as tpe:
                        for run in runs:
                            AbortPipelineRun(tpe).transaction(run.uuid)

                    # Fix env builds.
                    builds = EnvironmentBuild.query.filter(
                        EnvironmentBuild.status.in_(["PENDING", "STARTED"])
                    ).all()
                    with TwoPhaseExecutor(db.session) as tpe:
                        for build in builds:
                            AbortEnvironmentBuild(tpe).transaction(build.uuid)

                    # Fix jupyter builds.
                    builds = JupyterBuild.query.filter(
                        JupyterBuild.status.in_(["PENDING", "STARTED"])
                    ).all()
                    with TwoPhaseExecutor(db.session) as tpe:
                        for build in builds:
                            AbortJupyterBuild(tpe).transaction(build.uuid)

                    # Trigger a build of JupyterLab if no JupyterLab
                    # image is found for this version and JupyterLab
                    # setup_script is non-empty.
                    trigger_conditional_jupyter_build(app)

                    # Make environments unavailable to a user after an
                    # update.
                    utils.process_stale_environment_images()

                    # Remove dangling Orchest images, mostly useful
                    # after an update.
                    utils.delete_dangling_orchest_images()

                except Exception as e:
                    app.logger.error("Cleanup failed")
                    app.logger.error(e)

    # Create a background scheduler (in a daemon thread) for every
    # gunicorn worker. The individual schedulers do not cause duplicate
    # execution because all jobs of the all the schedulers read state
    # from the same DB and lock rows they are handling (using a
    # `with_for_update`).
    # In case of Flask development mode, every child process will get
    # its own scheduler.
    if be_scheduler:
        # Create a scheduler and have the scheduling logic running
        # periodically.
        app.logger.info("Creating a backgroundscheduler in a daemon thread.")
        scheduler = BackgroundScheduler(
            job_defaults={
                # Infinite amount of grace time, so that if a task
                # cannot be instantly executed (e.g. if the webserver is
                # busy) then it will eventually be.
                "misfire_grace_time": 2 ** 31,
                "coalesce": False,
                # So that the same job can be in the queue an infinite
                # amount of times, e.g. for concurrent requests issuing
                # the same tasks.
                "max_instances": 2 ** 31,
            },
        )

        app.config["SCHEDULER"] = scheduler
        scheduler.start()
        scheduler.add_job(
            # Locks rows it is processing.
            Scheduler.check_for_jobs_to_be_scheduled,
            "interval",
            seconds=app.config["SCHEDULER_INTERVAL"],
            args=[app],
        )

    # Register blueprints at the end to avoid issues when migrating the
    # DB. When registering a blueprint the DB schema is also registered
    # and so the DB migration should happen before it..
    app.register_blueprint(api, url_prefix="/api")

    return app


def init_logging():
    logging_config = {
        "version": 1,
        "formatters": {
            "verbose": {
                "format": (
                    "%(levelname)s:%(name)s:%(filename)s - [%(asctime)s] - %(message)s"
                ),
                "datefmt": "%d/%b/%Y %H:%M:%S",
            },
            "minimal": {
                "format": ("%(levelname)s:%(name)s:%(filename)s - %(message)s"),
                "datefmt": "%d/%b/%Y %H:%M:%S",
            },
        },
        "handlers": {
            "console": {
                "level": os.getenv("ORCHEST_LOG_LEVEL", "INFO"),
                "class": "logging.StreamHandler",
                "formatter": "verbose",
            },
            "console-minimal": {
                "level": os.getenv("ORCHEST_LOG_LEVEL", "INFO"),
                "class": "logging.StreamHandler",
                "formatter": "minimal",
            },
        },
        "root": {
            "handlers": ["console"],
            "level": os.getenv("ORCHEST_LOG_LEVEL", "INFO"),
        },
        "loggers": {
            # NOTE: this is the name of the Flask app, since we use
            # ``__name__``. Using ``__name__`` is required for the app
            # to function correctly. See:
            # https://blog.miguelgrinberg.com/post/why-do-we-pass-name-to-the-flask-class
            __name__: {
                "handlers": ["console"],
                "propagate": False,
                "level": os.getenv("ORCHEST_LOG_LEVEL", "INFO"),
            },
            "alembic": {
                "handlers": ["console"],
                "level": "WARNING",
            },
            "werkzeug": {
                # NOTE: Werkzeug automatically creates a handler at the
                # level of its logger if none is defined.
                "level": "INFO",
                "handlers": ["console-minimal"],
            },
            "gunicorn": {
                "handlers": ["console"],
                "level": os.getenv("ORCHEST_LOG_LEVEL", "INFO"),
            },
            "orchest-lib": {
                "handlers": ["console"],
                "propagate": False,
                "level": os.getenv("ORCHEST_LOG_LEVEL", "INFO"),
            },
            "job-scheduler": {
                "handlers": ["console"],
                "propagate": False,
                "level": os.getenv("ORCHEST_LOG_LEVEL", "INFO"),
            },
            "apscheduler": {
                "handlers": ["console"],
                "propagate": False,
                "level": "WARNING",
            },
        },
    }

    dictConfig(logging_config)


def trigger_conditional_jupyter_build(app):
    # Use early return to satisfy all conditions for
    # triggering a build.

    # check if Jupyter setup_script is non-empty
    jupyter_setup_script = os.path.join("/userdir", _config.JUPYTER_SETUP_SCRIPT)
    if os.path.isfile(jupyter_setup_script):
        with open(jupyter_setup_script, "r") as file:
            if len(file.read()) == 0:
                return
    else:
        return

    user_jupyer_server_image = _config.JUPYTER_IMAGE_NAME
    if (
        environments.get_environment_image_docker_id(user_jupyer_server_image)
        is not None
    ):
        return

    try:
        with TwoPhaseExecutor(db.session) as tpe:
            CreateJupyterBuild(tpe).transaction()
    except Exception:
        app.logger.error("Failed to build Jupyter image")


def register_teardown_request(app):
    """Register functions to happen after every request to the app."""

    @app.after_request
    def teardown(response):
        app.logger.debug(
            "%s %s %s\n[Request object]: %s",
            request.method,
            request.path,
            response.status,
            pformat(request.get_json()),
        )
        return response

    return app<|MERGE_RESOLUTION|>--- conflicted
+++ resolved
@@ -19,11 +19,6 @@
 from _orchest.internals import config as _config
 from _orchest.internals import utils as _utils
 from _orchest.internals.two_phase_executor import TwoPhaseExecutor
-<<<<<<< HEAD
-from _orchest.internals.utils import is_werkzeug_parent
-=======
-from app import utils
->>>>>>> 016346ab
 from app.apis import blueprint as api
 from app.apis.namespace_environment_builds import AbortEnvironmentBuild
 from app.apis.namespace_jobs import AbortJob
@@ -101,79 +96,6 @@
             # running multiple threads is handled above using the
             # `is_running_from_reloader()` check.
             try:
-<<<<<<< HEAD
-                os.mkdir("/tmp/cleanup_done")
-                InteractiveSession.query.delete()
-
-                # Delete old JupyterBuilds on start to avoid
-                # accumulation in the DB. Leave the latest such that the
-                # user can see details about the last executed build
-                # after restarting Orchest.
-                jupyter_builds = (
-                    JupyterBuild.query.order_by(JupyterBuild.requested_time.desc())
-                    .offset(1)
-                    .all()
-                )
-
-                # Can't use offset and .delete in conjunction in
-                # sqlalchemy unfortunately.
-                for jupyer_build in jupyter_builds:
-                    db.session.delete(jupyer_build)
-
-                db.session.commit()
-
-                # Fix interactive runs.
-                runs = InteractivePipelineRun.query.filter(
-                    InteractivePipelineRun.status.in_(["PENDING", "STARTED"])
-                ).all()
-                with TwoPhaseExecutor(db.session) as tpe:
-                    for run in runs:
-                        AbortPipelineRun(tpe).transaction(run.uuid)
-
-                # Fix one off jobs (and their pipeline runs).
-                jobs = Job.query.filter_by(schedule=None, status="STARTED").all()
-                with TwoPhaseExecutor(db.session) as tpe:
-                    for job in jobs:
-                        AbortJob(tpe).transaction(job.uuid)
-
-                # This is to fix the state of cron jobs pipeline runs.
-                runs = NonInteractivePipelineRun.query.filter(
-                    NonInteractivePipelineRun.status.in_(["STARTED"])
-                ).all()
-                with TwoPhaseExecutor(db.session) as tpe:
-                    for run in runs:
-                        AbortPipelineRun(tpe).transaction(run.uuid)
-
-                # Fix env builds.
-                builds = EnvironmentBuild.query.filter(
-                    EnvironmentBuild.status.in_(["PENDING", "STARTED"])
-                ).all()
-                with TwoPhaseExecutor(db.session) as tpe:
-                    for build in builds:
-                        AbortEnvironmentBuild(tpe).transaction(build.uuid)
-
-                # Fix jupyter builds.
-                builds = JupyterBuild.query.filter(
-                    JupyterBuild.status.in_(["PENDING", "STARTED"])
-                ).all()
-                with TwoPhaseExecutor(db.session) as tpe:
-                    for build in builds:
-                        AbortJupyterBuild(tpe).transaction(build.uuid)
-
-                # Trigger a build of JupyterLab if no JupyterLab image
-                # is found for this version and JupyterLab setup_script
-                # is non-empty.
-                trigger_conditional_jupyter_build(app)
-
-                # Make environments unavailable to a user after an
-                # update.
-                image_utils.process_stale_environment_images()
-
-                # Remove dangling Orchest images, mostly useful after an
-                # update.
-                image_utils.delete_dangling_orchest_images()
-
-=======
                 if app.config.get("TESTING", False):
                     # Do nothing.
                     # In case of tests we always want to run cleanup.
@@ -184,7 +106,6 @@
                     app.logger.debug("Trying to create /tmp/cleanup_done")
                     os.mkdir("/tmp/cleanup_done")
                     app.logger.info("/tmp/cleanup_done successfully created.")
->>>>>>> 016346ab
             except FileExistsError:
                 app.logger.info(
                     f"/tmp/cleanup_done exists. Skipping cleanup: {os.getpid()}."
@@ -267,11 +188,11 @@
 
                     # Make environments unavailable to a user after an
                     # update.
-                    utils.process_stale_environment_images()
+                    image_utils.process_stale_environment_images()
 
                     # Remove dangling Orchest images, mostly useful
                     # after an update.
-                    utils.delete_dangling_orchest_images()
+                    image_utils.delete_dangling_orchest_images()
 
                 except Exception as e:
                     app.logger.error("Cleanup failed")
