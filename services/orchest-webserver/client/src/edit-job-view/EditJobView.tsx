--- conflicted
+++ resolved
@@ -9,11 +9,8 @@
 import { useAppContext } from "@/contexts/AppContext";
 import { useAsync } from "@/hooks/useAsync";
 import { useCustomRoute } from "@/hooks/useCustomRoute";
-<<<<<<< HEAD
 import { useFetchPipelineJson } from "@/hooks/useFetchPipelineJson";
-=======
 import { useFetchProject } from "@/hooks/useFetchProject";
->>>>>>> adda453a
 import { useSendAnalyticEvent } from "@/hooks/useSendAnalyticEvent";
 import { JobDocLink } from "@/job-view/JobDocLink";
 import { siteMap } from "@/Routes";
@@ -255,16 +252,12 @@
       : undefined
   );
 
-<<<<<<< HEAD
-  const isLoading = isFetchingJob || isFetchingPipelineJson;
-=======
   const { data: projectSnapshotSize = 0 } = useFetchProject({
     projectUuid,
     selector: (project) => project.project_snapshot_size,
   });
 
-  const isLoading = isFetchingJob || isFetchingPipeline;
->>>>>>> adda453a
+  const isLoading = isFetchingJob || isFetchingPipelineJson;
 
   const [strategyJson, setStrategyJson] = React.useState<StrategyJson>(null);
 
