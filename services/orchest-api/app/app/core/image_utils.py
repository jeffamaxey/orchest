import logging
import time
from typing import Optional

import docker
<<<<<<< HEAD
from flask import current_app
from kubernetes import client, watch
=======
from kubernetes import watch
>>>>>>> 016346ab

from _orchest.internals import config as _config
from _orchest.internals.utils import docker_images_list_safe, docker_images_rm_safe
from app import errors, models
from app.connections import docker_client, k8s_core_api, k8s_custom_obj_api

__DOCKERFILE_RESERVED_FLAG = "_ORCHEST_RESERVED_FLAG_"


def _generate_image_build_workflow_manifest(
    workflow_name, image_name, build_context_host_path, dockerfile_path
) -> dict:
    """Returns a workflow manifest given the arguments.

    Args:
        workflow_name: Name with which the workflow will be run.
        image_name: Name of the resulting image, can include repository
            and tags.
        build_context_host_path: Path on the host where the build
            context is to be found.
        dockerfile_path: Path to the dockerfile, relative to the
            context.

    Returns:
        Valid k8s workflow manifest.
    """
    manifest = {
        "apiVersion": "argoproj.io/v1alpha1",
        "kind": "Workflow",
        "metadata": {"name": workflow_name},
        "spec": {
            "entrypoint": "build-env",
            "templates": [
                {
                    "name": "build-env",
                    "container": {
                        "name": "kaniko",
                        "image": "gcr.io/kaniko-project/executor:latest",
                        "command": ["/kaniko/executor"],
                        "args": [
                            f"--dockerfile={dockerfile_path}",
                            "--context=dir:///build-context",
                            f"--destination=registry.kube-system.svc.cluster.local/{image_name}",  # noqa
                            "--cleanup",
                            "--log-format=json",
                            "--reproducible",
                            "--insecure",
                            "--cache=true",
                            "--cache-repo=registry.kube-system.svc.cluster.local",
                            "--registry-mirror=registry.kube-system.svc.cluster.local",
                        ],
                        "volumeMounts": [
                            {"name": "build-context", "mountPath": "/build-context"}
                        ],
                    },
                }
            ],
            # The celery task actually takes care of deleting the
            # workflow, this is just a failsafe.
            "ttlStrategy": {
                "secondsAfterCompletion": 1000,
                "secondsAfterSuccess": 1000,
                "secondsAfterFailure": 1000,
            },
            "dnsPolicy": "ClusterFirst",
            "restartPolicy": "Never",
            "volumes": [
                {
                    "name": "build-context",
                    "hostPath": {
                        "path": build_context_host_path,
                        "type": "DirectoryOrCreate",
                    },
                }
            ],
        },
    }
    return manifest


def build_docker_image(
    task_uuid,
    image_name,
    build_context,
    dockerfile_path,
    user_logs_file_object,
    complete_logs_path,
):
    """Build a docker image with the given tag, context_path and docker
        file.

    Args:
        task_uuid:
        image_name:
        build_context:
        dockerfile_path:
        user_logs_file_object: file object to which logs from the user
            script are written.
        complete_logs_path: path to where to store the full logs are
            written.

    Returns:

    """
    with open(complete_logs_path, "w") as complete_logs_file_object:

        try:
            docker_client.images.get(build_context["base_image"])
        except docker.errors.ImageNotFound as e:
            complete_logs_file_object.write(
                (
                    "Docker error ImageNotFound: need to pull image as "
                    "part of the build. Error: %s"
                )
                % e
            )
            user_logs_file_object.write(
                (
                    f'Base image `{build_context["base_image"]}` not found. '
                    "Pulling image...\n"
                )
            )
        except Exception:
            complete_logs_file_object.write(
                "docker_client.images.get() call to Docker API failed."
            )

        pod_name = f"image-build-task-{task_uuid}"
        manifest = _generate_image_build_workflow_manifest(
            pod_name, image_name, build_context["snapshot_host_path"], dockerfile_path
        )
        k8s_custom_obj_api.create_namespaced_custom_object(
            "argoproj.io", "v1alpha1", "orchest", "workflows", body=manifest
        )

<<<<<<< HEAD
        for _ in range(100):
            try:
                resp = k8s_core_api.read_namespaced_pod(
                    name=pod_name, namespace="orchest"
                )
            except client.ApiException as e:
                if e.status != 404:
                    raise
                time.sleep(1)
            else:
                status = resp.status.phase
                if status in ["Running", "Succeeded", "Failed", "Unknown"]:
                    break
            time.sleep(1)
        else:
            # Still Pending, consider this an issue.
            raise Exception()
=======
        utils.wait_for_pod_status(
            pod_name,
            "orchest",
            expected_statuses=["Running", "Succeeded", "Failed", "Unknown"],
            max_retries=100,
        )
>>>>>>> 016346ab

        flag = __DOCKERFILE_RESERVED_FLAG
        found_beginning_flag = False
        found_ending_flag = False
        w = watch.Watch()
        for event in w.stream(
            k8s_core_api.read_namespaced_pod_log,
            name=pod_name,
            container="main",
            namespace="orchest",
            follow=True,
        ):
            complete_logs_file_object.writelines([event, "\n"])
            complete_logs_file_object.flush()
            if not found_ending_flag:
                # Beginning flag not found --> do not log.
                # Beginning flag found --> log until you find
                # the ending flag.
                if not found_beginning_flag:
                    found_beginning_flag = event.startswith(flag)
                    if found_beginning_flag:
                        event = event.replace(flag, "")
                        if len(event) > 0:
                            user_logs_file_object.writelines([event, "\n"])
                else:
                    found_ending_flag = event.endswith(flag)
                    if not found_ending_flag:
                        user_logs_file_object.writelines([event, "\n"])
                    else:
                        user_logs_file_object.write("Storing image...\n")

        # The w.stream loop exits once the pod has finished running.
        resp = k8s_core_api.read_namespaced_pod(name=pod_name, namespace="orchest")

        if resp.status.phase == "Failed":
            msg = (
                "There was a problem building the image. "
                "Either the base image does not exist or the "
                "building script had a non 0 exit code, build failed.\n"
            )
            user_logs_file_object.write(msg)
            complete_logs_file_object.write(msg)
            complete_logs_file_object.flush()
            return "FAILURE"

        return "SUCCESS"


def cleanup_docker_artifacts(filters):
    """Cleanup container(s) and images given filters.

    Args:
        filters:

    Returns:

    """
    # Actually we are just looking for a single container, but the
    # syntax is the same as looking for N.
    containers_to_prune = docker_client.containers.list(filters=filters, all=True)
    tries = 0
    while containers_to_prune:
        docker_client.containers.prune(filters=filters)
        containers_to_prune = docker_client.containers.list(filters=filters, all=True)
        # Be as responsive as possible, only sleep at the first
        # iteration if necessary.
        if containers_to_prune:
            tries += 1
            if tries > 100:
                logging.error(
                    "Could not prune containers: %s"
                    % [con.attrs for con in containers_to_prune]
                )
                break
            time.sleep(1)

    # Only get to this point once there are no depending containers>
    # We DO NOT use all=True as an argument here because it will also
    # return intermediate layers, which will not be pruneable if the
    # build is successful. Those layers will be automatically deleted
    # when the env image is deleted. What we are actually doing here
    # is getting the last image created by the build process by getting
    # all the images created by the build process. Removing n-1 of them
    # will result in a no op, but 1 of them will cause the "ancestor
    # images to be removed as well.
    images_to_prune = docker_images_list_safe(docker_client, filters=filters)
    tries = 0
    while images_to_prune:
        docker_client.images.prune(filters=filters)
        images_to_prune = docker_images_list_safe(docker_client, filters=filters)
        # Be as responsive as possible, only sleep at the first
        # iteration if necessary.
        if images_to_prune:
            tries += 1
            if tries > 100:
                logging.error(
                    "Could not prune images: %s"
                    % [img.attrs for img in images_to_prune]
                )
                break
            time.sleep(1)


def delete_project_environment_dangling_images(project_uuid, environment_uuid):
    """Removes dangling images related to an environment.

    Dangling images are images that have been left nameless and
    tag-less and which are not referenced by any run
    or job which are pending or running.

    Args:
        project_uuid:
        environment_uuid:
    """
    # Look only through runs belonging to the project consider only
    # docker ids related to the environment_uuid.
    filters = {
        "label": [
            "_orchest_env_build_is_intermediate=0",
            f"_orchest_project_uuid={project_uuid}",
            f"_orchest_environment_uuid={environment_uuid}",
        ]
    }

    project_env_images = docker_images_list_safe(docker_client, filters=filters)

    for docker_img in project_env_images:
        remove_if_dangling(docker_img)


def delete_project_dangling_images(project_uuid):
    """Removes dangling images related to a project.

    Dangling images are images that have been left nameless and
    tag-less and which are not referenced by any run
    or job which are pending or running.

    Args:
        project_uuid:
    """
    # Look only through runs belonging to the project.
    filters = {
        "label": [
            "_orchest_env_build_is_intermediate=0",
            f"_orchest_project_uuid={project_uuid}",
        ]
    }

    project_images = docker_images_list_safe(docker_client, filters=filters)

    for docker_img in project_images:
        remove_if_dangling(docker_img)


def is_docker_image_in_use(img_id: str) -> bool:
    """True if the image is or will be in use by a run/job

    Args:
        img_id:

    Returns:
        bool:
    """

    int_runs = models.PipelineRun.query.filter(
        models.PipelineRun.image_mappings.any(docker_img_id=img_id),
        models.PipelineRun.status.in_(["PENDING", "STARTED"]),
    ).all()

    int_sessions = models.InteractiveSession.query.filter(
        models.InteractiveSession.image_mappings.any(docker_img_id=img_id),
        models.InteractiveSession.status.in_(["LAUNCHING", "RUNNING"]),
    ).all()

    jobs = models.Job.query.filter(
        models.Job.image_mappings.any(docker_img_id=img_id),
        models.Job.status.in_(["DRAFT", "PENDING", "STARTED", "PAUSED"]),
    ).all()

    return bool(int_runs) or bool(int_sessions) or bool(jobs)


def remove_if_dangling(img) -> bool:
    """Remove an image if its dangling.

    A dangling image is an image that is nameless and tag-less,
    and for which no runs exist that are PENDING or STARTED and that
    are going to use this image in one of their steps.

    Args:
        img:

    Returns:
        True if the image was successfully removed.
        False if not, e.g. if it is not nameless or if it is being used
        or will be used by a run.

    """
    # nameless image
    if len(img.attrs["RepoTags"]) == 0 and not is_docker_image_in_use(img.id):
        # need to check multiple times because of a race condition
        # given by the fact that cleaning up a project will
        # stop runs and jobs, then cleanup images and dangling
        # images, it might be that the celery worker running the task
        # still has to shut down the containers
        tries = 10
        while tries > 0:
            try:
                docker_client.images.remove(img.id)
                return True
            except errors.ImageNotFound:
                return False
            except Exception as e:
                current_app.logger.warning(
                    f"exception during removal of image {img.id}:\n{e}"
                )
                pass
            time.sleep(1)
            tries -= 1
    return False


def process_stale_environment_images(
    project_uuid: Optional[str] = None, only_marked_for_removal: bool = True
) -> None:
    """Makes stale environments unavailable to the user.

    Args:
        project_uuid: If specified, only this project environment images
            will be processed.
        only_marked_for_removal: Only consider images that have been
            marked for removal. Setting this to False allows the caller
            to, essentially, cleanup environments that are no longer in
            use.

    After an update, all environment images are invalidated to avoid the
    user having an environment with an SDK not compatible with the
    latest version of Orchest. At the same time, we need to maintain
    environment images that are in use by jobs. Environment images that
    are stale and are not in use by any job get deleted.  Orchest-ctl
    marks all environment images as "stale" on update, by adding a new
    name/tag to them. This function goes through all environments
    images, looking for images that have been marked as stale. Stale
    images have their "real" name, orchest-env-<proj_uuid>-<env_uuid>
    removed, so that the environment will have to be rebuilt to be
    available to the user for new runs.  The invalidation semantics are
    tied with the semantics of the validation module, which considers an
    environment as existing based on the existence of the orchest-env-*
    name.

    """
    filters = {"label": ["_orchest_env_build_is_intermediate=0"]}
    if project_uuid is not None:
        filters["label"].append(f"_orchest_project_uuid={project_uuid}")

    env_imgs = docker_images_list_safe(docker_client, filters=filters)
    for img in env_imgs:
        _process_stale_environment_image(img, only_marked_for_removal)


def _process_stale_environment_image(img, only_marked_for_removal) -> None:
    pr_uuid = img.labels.get("_orchest_project_uuid")
    env_uuid = img.labels.get("_orchest_environment_uuid")
    build_uuid = img.labels.get("_orchest_env_build_task_uuid")

    env_name = _config.ENVIRONMENT_IMAGE_NAME.format(
        project_uuid=pr_uuid, environment_uuid=env_uuid
    )

    removal_name = _config.ENVIRONMENT_IMAGE_REMOVAL_NAME.format(
        project_uuid=pr_uuid, environment_uuid=env_uuid, build_uuid=build_uuid
    )

    if (
        pr_uuid is None
        or env_uuid is None
        or build_uuid is None
        or
        # The image has not been marked for removal. This will happen
        # everytime Orchest is started except for a start which is
        # following an update.
        (f"{removal_name}:latest" not in img.tags and only_marked_for_removal)
        # Note that we can't check for env_name:latest not being in
        # img.tags because it might not be there if the image has
        # "survived" two updates in a row because a job is still using
        # that.
    ):
        return

    has_env_name = f"{env_name}:latest" in img.tags
    if has_env_name:
        if only_marked_for_removal:
            # This will just remove the orchest-env-* name/tag from the
            # image, the image will still be available for jobs that are
            # making use of that because the image still has the
            # <removal_name>.
            docker_images_rm_safe(docker_client, env_name)
        else:
            # The image is not dangling, e.g. it has not been
            # substituted by a more up to date version of the same
            # environment.
            return

    if not is_docker_image_in_use(img.id):
        # Delete through id, hence deleting the image regardless of the
        # fact that it has other tags. force=True is used to delete
        # regardless of the existence of stopped containers, this is
        # required because pipeline runs PUT to the orchest-api their
        # finished state before deleting their stopped containers.
        docker_images_rm_safe(docker_client, img.id, attempt_count=20, force=True)


def delete_dangling_orchest_images() -> None:
    """Deletes dangling Orchest images.

    After an update there could be old Orchest images dangling, for two
    reasons:
    - running containers during update, e.g. when running in "web" mode.
    - existing environmens making use of those images.

    After an update, all services are restarted, and at the start of
    this service, all user environment images coming from a previous
    Orchest version are deleted, which means those dangling images can
    now be deleted.

    """
    filters = {
        "label": ["maintainer=Orchest B.V. https://www.orchest.io"],
        # Note: a dangling image has no tags and no dependent child
        # images. A base image with no tags which is being used by an
        # environment, even a dangling one, will not be removed.
        "dangling": True,
    }
    env_imgs = docker_images_list_safe(docker_client, filters=filters)
    for img in env_imgs:
        # Since environment images might be built using Orchest base
        # images, make sure to not delete environment images by mistake
        # because of the filtering.
        env_uuid = img.labels.get("_orchest_environment_uuid")
        if env_uuid is None:
            docker_images_rm_safe(docker_client, img.id)<|MERGE_RESOLUTION|>--- conflicted
+++ resolved
@@ -3,16 +3,12 @@
 from typing import Optional
 
 import docker
-<<<<<<< HEAD
 from flask import current_app
-from kubernetes import client, watch
-=======
 from kubernetes import watch
->>>>>>> 016346ab
 
 from _orchest.internals import config as _config
 from _orchest.internals.utils import docker_images_list_safe, docker_images_rm_safe
-from app import errors, models
+from app import errors, models, utils
 from app.connections import docker_client, k8s_core_api, k8s_custom_obj_api
 
 __DOCKERFILE_RESERVED_FLAG = "_ORCHEST_RESERVED_FLAG_"
@@ -144,32 +140,12 @@
             "argoproj.io", "v1alpha1", "orchest", "workflows", body=manifest
         )
 
-<<<<<<< HEAD
-        for _ in range(100):
-            try:
-                resp = k8s_core_api.read_namespaced_pod(
-                    name=pod_name, namespace="orchest"
-                )
-            except client.ApiException as e:
-                if e.status != 404:
-                    raise
-                time.sleep(1)
-            else:
-                status = resp.status.phase
-                if status in ["Running", "Succeeded", "Failed", "Unknown"]:
-                    break
-            time.sleep(1)
-        else:
-            # Still Pending, consider this an issue.
-            raise Exception()
-=======
         utils.wait_for_pod_status(
             pod_name,
             "orchest",
             expected_statuses=["Running", "Succeeded", "Failed", "Unknown"],
             max_retries=100,
         )
->>>>>>> 016346ab
 
         flag = __DOCKERFILE_RESERVED_FLAG
         found_beginning_flag = False
