--- conflicted
+++ resolved
@@ -2,14 +2,7 @@
 import logging
 import os
 import textwrap
-<<<<<<< HEAD
-=======
-import time
-from collections.abc import Mapping
 from pathlib import Path
-from typing import Any, List, Tuple, Union
-from urllib import request
->>>>>>> 97ba7681
 
 import typer
 
@@ -70,119 +63,7 @@
                 "Could not set gid permissions on your userdir/. This is an extra"
                 " check to make sure files created in Orchest are also read and"
                 " writable directly on your host.",
-<<<<<<< HEAD
             )
-=======
-            )
-
-
-def wait_for_zero_exitcode(
-    docker_client, container_id: str, cmd: Union[str, List[str]]
-) -> None:
-    """Waits for cmd to return an exit code of zero.
-
-    The cmd is executed inside the container identified by
-    `container_id`.
-
-    """
-    # This will likely take a maximum of 10 tries.
-    exit_code = 1
-    while exit_code != 0:
-        exit_code = docker_client.exec_runs([(container_id, cmd)])[0]
-        time.sleep(0.25)
-
-
-def do_proxy_certs_exist_on_host() -> bool:
-    """Checks whether the proxy certifications exist."""
-    certs_path = "/orchest-host/services/nginx-proxy/certs/"
-
-    crt_exists = os.path.isfile(os.path.join(certs_path, "server.crt"))
-    key_exists = os.path.isfile(os.path.join(certs_path, "server.key"))
-
-    return crt_exists and key_exists
-
-
-def update_git_repo(verbose: bool = True):
-    """Pulls the latest changes from the Orchest git repository."""
-    logger.info("Updating Orchest git repository to get the latest userdir changes...")
-    script_path = os.path.join(
-        "/orchest", "services", "orchest-ctl", "app", "scripts", "git-update.sh"
-    )
-    if verbose:
-        script_process = subprocess.Popen([script_path], cwd="/orchest-host", bufsize=0)
-    else:
-        script_process = subprocess.Popen(
-            [script_path],
-            cwd="/orchest-host",
-            bufsize=0,
-            stdout=subprocess.DEVNULL,
-            stderr=subprocess.DEVNULL,
-        )
-    exit_code = script_process.wait()
-
-    return exit_code
-
-
-def is_orchest_running(running_containers) -> bool:
-    """Check whether Orchest is considered to be running."""
-    # Don't count orchest-ctl when checking whether Orchest is
-    # running.
-    running_containers = [
-        c for c in running_containers if c not in ["orchest/orchest-ctl:latest"]
-    ]
-
-    return bool(running_containers)
-
-
-def is_dangling(image: Mapping) -> bool:
-    """Checks whether the given image is to be considered dangling."""
-    tags = image["RepoTags"]
-    return not tags or "<none>:<none>" in tags
-
-
-def get_response(url: str, data=None, method="GET") -> Tuple[int, dict]:
-    """Requests an url."""
-    if data is not None:
-        data = json.dumps(data).encode()
-        req = request.Request(url, data=data, method=method)
-        req.add_header("Content-Type", "application/json")
-    else:
-        req = request.Request(url, method=method)
-
-    with request.urlopen(req) as r:
-        return r.status, json.loads(r.read().decode("utf-8"))
-
-
-# Use leading underscore to make sure `kwargs` names do not collide.
-def retry_func(func, _retries=10, _sleep_duration=1, _wait_msg=None, **kwargs) -> Any:
-    """Tries func(**kwargs) _retries times.
-
-    Raises:
-        RuntimeError: The given `func` did not return within the given
-            number of `_retries`.
-    """
-    e_msg = None
-    for _ in range(_retries):
-        try:
-            func_result = func(**kwargs)
-            break
-        except Exception as e:
-            if _wait_msg is not None:
-                echo(_wait_msg)
-            e_msg = e
-            time.sleep(_sleep_duration)
-    else:
-        raise RuntimeError(
-            f"Could not reach Orchest instance before timeout expired: {e_msg}"
-        )
-
-    return func_result
-
-
-# orchest <arguments> cmd <arguments>, excluding the use of cmd as an
-# argument, so that "orchest --update update" would match but
-# "orchest update update" would not.
-ctl_command_pattern = r"^orchest(\s+(?!{cmd}\b)\S+)*\s+{cmd}(\s+(?!{cmd}\b)\S+)*\s*$"
 
 
 def create_required_directories() -> None:
@@ -195,5 +76,4 @@
         "/userdir/.orchest/user-configurations/jupyterlab",
         "/userdir/.orchest/base-images-cache",
     ]:
-        Path(path).mkdir(parents=True, exist_ok=True)
->>>>>>> 97ba7681
+        Path(path).mkdir(parents=True, exist_ok=True)