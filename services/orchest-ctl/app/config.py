import os

from app.errors import ENVVariableNotFound


# Can either be "reg" or "dev"
RUN_MODE = "reg"
# Can either be "reg" or "web"
UPDATE_MODE = "reg"

DOCKER_NETWORK = "orchest"

# Configurations directly related to container specifications.
DURABLE_QUEUES_DIR = ".orchest/rabbitmq-mnesia"

# All the images that are used by Orchest.
_orchest_images = [
    "orchest/jupyter-enterprise-gateway:latest",
    "orchest/jupyter-server:latest",
    "orchest/memory-server:latest",
    "orchest/orchest-ctl:latest",
    "orchest/update-server:latest",
    "orchest/orchest-api:latest",
    "orchest/orchest-webserver:latest",
    "orchest/celery-worker:latest",
    "orchest/auth-server:latest",
    "orchest/file-manager:latest",
    "orchest/nginx-proxy:latest",
    "rabbitmq:3",
]
LANGUAGE_IMAGES = {
    "none": _orchest_images,
    "python": _orchest_images + ["orchest/base-kernel-py:latest"],
    "python-gpu": _orchest_images
    + ["orchest/base-kernel-py:latest" "orchest/base-kernel-py-gpu:latest"],
    "r": _orchest_images + ["orchest/base-kernel-r:latest"],
    "r-gpu": _orchest_images
    + ["orchest/base-kernel-r:latest"],  # no GPU support for R yet
    "julia": _orchest_images + ["orchest/base-kernel-julia:latest"],
    "julia-gpu": _orchest_images
    + ["orchest/base-kernel-julia:latest"],  # no GPU support for Julia yet
    "all": _orchest_images
    + [
        "orchest/base-kernel-py:latest",
        "orchest/base-kernel-r:latest",
        "orchest/base-kernel-julia:latest",
    ],
    "all-gpu": _orchest_images
    + [
        "orchest/base-kernel-py:latest",
        "orchest/base-kernel-py-gpu:latest",
        "orchest/base-kernel-r:latest",
<<<<<<< HEAD
        "orchest/base-kernel-julia:latest",
=======
>>>>>>> 5ac1fd23
    ],
}

# Images to be run on start of Orchest.
ON_START_IMAGES = [
    "orchest/orchest-api:latest",
    "orchest/orchest-webserver:latest",
    "orchest/celery-worker:latest",
    "orchest/auth-server:latest",
    "orchest/file-manager:latest",
    "orchest/nginx-proxy:latest",
    "rabbitmq:3",
]

REQUIRED_ENV_VARS = ["HOST_USER_DIR", "HOST_CONFIG_DIR", "HOST_REPO_DIR"]
ENVS = {}

for var_name in REQUIRED_ENV_VARS:
    ENVS[var_name] = os.environ.get(var_name)
    if ENVS[var_name] is None:
        raise ENVVariableNotFound("%s cannot be found in the environment." % var_name)


CONTAINER_MAPPING = {
    "orchest/orchest-api:latest": {
        "environment": {},
        "command": None,
        "name": "orchest-api",
        "mounts": [
            {
                # TODO: I don't think the orchest-api needs the entire
                #       userdir.
                # Needed for persistent db.
                "source": ENVS["HOST_USER_DIR"],
                "target": "/userdir",
            },
            {"source": "/var/run/docker.sock", "target": "/var/run/docker.sock"},
        ],
    },
    "orchest/orchest-webserver:latest": {
        "name": "orchest-webserver",
        "environment": {
            "HOST_USER_DIR": ENVS["HOST_USER_DIR"],
            "HOST_CONFIG_DIR": ENVS["HOST_CONFIG_DIR"],
            "HOST_REPO_DIR": ENVS["HOST_REPO_DIR"],
        },
        "mounts": [
            {"source": "/var/run/docker.sock", "target": "/var/run/docker.sock"},
            {"source": ENVS["HOST_USER_DIR"], "target": "/userdir"},
            {"source": ENVS["HOST_CONFIG_DIR"], "target": "/config"},
            {"source": ENVS["HOST_REPO_DIR"], "target": "/orchest-host"},
        ],
    },
    "orchest/celery-worker:latest": {
        "name": "celery-worker",
        "mounts": [
            {"source": "/var/run/docker.sock", "target": "/var/run/docker.sock"},
            {
                # Mount is needed for copying the snapshot dir to
                # pipeline run dirs for experiments.
                "source": ENVS["HOST_USER_DIR"],
                "target": "/userdir",
            },
        ],
    },
    "rabbitmq:3": {
        "name": "rabbitmq-server",
        "hostname": "rabbitmq-server",
        "mounts": [
            {
                # Persisting RabbitMQ Queues.
                "source": os.path.join(ENVS["HOST_USER_DIR"], DURABLE_QUEUES_DIR),
                "target": "/var/lib/rabbitmq/mnesia",
            }
        ],
    },
    "orchest/auth-server:latest": {
        "name": "auth-server",
        "environment": {},
        "mounts": [
            {"source": ENVS["HOST_CONFIG_DIR"], "target": "/config"},
            {"source": ENVS["HOST_USER_DIR"], "target": "/userdir"},
        ],
    },
    "orchest/file-manager:latest": {
        "name": "file-manager",
        "mounts": [
            {"source": ENVS["HOST_USER_DIR"], "target": "/userdir"},
        ],
    },
    "orchest/nginx-proxy:latest": {
        "name": "nginx-proxy",
        "ports": {
            "80/tcp": 8000,
            "443/tcp": 443,
        },
        "mounts": [],  # dynamically added in start() based on presence of certs on host
    },
    "orchest/update-server:latest": {
        "name": "update-server",
        "environment": {
            "HOST_USER_DIR": ENVS["HOST_USER_DIR"],
            "HOST_CONFIG_DIR": ENVS["HOST_CONFIG_DIR"],
            "HOST_REPO_DIR": ENVS["HOST_REPO_DIR"],
        },
        "auto_remove": True,
        "mounts": [
            {"source": "/var/run/docker.sock", "target": "/var/run/docker.sock"},
        ],
    },
}<|MERGE_RESOLUTION|>--- conflicted
+++ resolved
@@ -50,10 +50,7 @@
         "orchest/base-kernel-py:latest",
         "orchest/base-kernel-py-gpu:latest",
         "orchest/base-kernel-r:latest",
-<<<<<<< HEAD
         "orchest/base-kernel-julia:latest",
-=======
->>>>>>> 5ac1fd23
     ],
 }
 
