--- conflicted
+++ resolved
@@ -417,12 +417,8 @@
               variant="outlined"
               color="secondary"
               startIcon={<SystemUpdateAltIcon />}
-<<<<<<< HEAD
               onClick={checkUpdate}
-=======
-              onClick={updateView}
-              onAuxClick={updateView}
->>>>>>> bb5f5037
+              onAuxClick={checkUpdate}
             >
               Check for updates
             </StyledButtonOutlined>
