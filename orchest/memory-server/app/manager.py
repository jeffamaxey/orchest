import json

import networkx as nx
import pyarrow.plasma as plasma


def construct_pipeline(pipeline_fname='pipeline.json'):
    """Construct pipeline from pipeline.json"""
    with open(pipeline_fname, 'r') as f:
        description = json.load(f)

<<<<<<< HEAD
    settings = description.get('settings')
    auto_eviction = False
    if settings is not None:
        auto_eviction = settings.get('auto-eviction', auto_eviction)
=======
    try:
        auto_eviction = description['settings'].get('auto-eviction', False)
    except KeyError:
        auto_eviction = False
>>>>>>> 5e2bf8c3

    pipeline = nx.DiGraph(auto_eviction=auto_eviction)

    # Create and add nodes.
    steps = description['steps']
    uuids = steps.keys()
    pipeline.add_nodes_from(uuids)

    # Create and add edges with weight zero.
    all_edges = []
    for uuid, info in steps.items():
        edges = [(conn, uuid, 0) for conn in info['incoming_connections']]
        all_edges.extend(edges)

    pipeline.add_weighted_edges_from(all_edges)

    return pipeline


# NOTE: changes new it in place.
def propagate_weights(old, new):
    """Add old weights to new pipeline."""
    # Add weights from the previous pipeline to the new pipeline. Only
    # weights for still existing edges are propagated.
    for edge in new.edges:
        s, t = edge

        try:
            new[s][t]['weight'] = old[s][t]['weight']
        except KeyError:
            # Hit if the edge does not exist in the previous pipeline.
            pass


def get_uuids_to_evict(pipeline):
    """Go over entire pipeline and check for objects to evict."""
    uuids = []
    for uuid in pipeline.nodes:
        out_degree = pipeline.out_degree(uuid)
        num_uniq_receivers = pipeline.out_degree(uuid, weight='weight')

        # For these we want to do eviction.
        if out_degree == num_uniq_receivers:
            uuids.append(uuid)

    return uuids


# TODO: could actually import this from orchest.transfer
def _convert_uuid_to_object_id(uuid):
    bin_uuid = str.encode(uuid)
    return plasma.ObjectID(bin_uuid[:20])


# Evict objects by uuid
def delete(client, uuids):
    # Just a wrapper of the apache arrow plasma client.delete().
    bin_uuids = [_convert_uuid_to_object_id(uuid) for uuid in uuids]

    # No error is raised in case an ID is not in the store. It passes
    # silently, since in essence it is actually succeeding.
    client.delete(bin_uuids)


def start_manager(store_socket_name, pipeline_fname):
    # Connect to the plasma store and subscribe to its notification
    # socket.
    client = plasma.connect(store_socket_name)
    client.subscribe()

    # Keeps a `pipeline` in memory to maintain state. Everytime a step
    # retrieves the output from another the weight of that connection
    # (aka edge) is set to 1. If the outdegree of a step is equal to the
    # sum of the weight of its outgoing edges, then we know that all the
    # receiving steps have already read the output. If the
    # `auto-eviction` is set in the `pipeline.json`, then this will
    # cause that output to be removed from the store.
    pipeline = construct_pipeline(pipeline_fname=pipeline_fname)

    while True:
        try:
            obj_id, data_size, mdata_size = client.get_next_notification()
        except OSError:
            # "Failed to read object notification from Plasma socket"
            continue

        mdata = client.get_metadata([obj_id], timeout_ms=1000)

        # Whenever a sealed object is deleted, it also triggers a
        # notification. However, we do not need to check for eviction in
        # that case.
        if mdata[0] is None:
            continue

        # TODO: change print to logging to stdout
        print('Received:', obj_id)
        mdata = bytes(mdata[0])

        # An example message: b'2;uuid-1,uuid-2'. Meaning that step with
        # 'uuid-2' has retrieved the output from step with 'uuid-1'.
        identifier, _, mdata = mdata.partition(b';')
        if identifier != b'2':
            continue

        decoded_mdata = mdata.decode(encoding='utf-8')
        source, target = decoded_mdata.split(',')

        # Create new pipeline and propagate weights. A new pipeline is
        # created to account for a possible change in the pipeline. A
        # user might have added or removed multiple steps or
        # connections.
        new_pipeline = construct_pipeline(pipeline_fname=pipeline_fname)
        propagate_weights(pipeline, new_pipeline)

        # The `pipeline` instance is kept in memory so that the state of
        # the eviction manager is maintained during the lifecycle of the
        # store.
        pipeline = new_pipeline

        # Set that the target uuid has received from the source.
        pipeline[source][target]['weight'] = 1

        # TODO: should we check for this options earlier, because
        #       probably we want to start counting the moment the user
        #       selects the options (and by deselect maybe reset all
        #       weights to zero).
        # Only consider evicting objects if the option is set.
        if not pipeline.graph.get('auto_eviction', False):
            continue

        # Delete the objects corresponding to the `uuids_to_evict`.
        uuids_to_evict = get_uuids_to_evict(new_pipeline)
        delete(client, uuids_to_evict)

        print('Evicting:', uuids_to_evict)

        # Need to also delete the "ping" object that contained the
        # metadata.
        client.delete([obj_id])<|MERGE_RESOLUTION|>--- conflicted
+++ resolved
@@ -9,17 +9,10 @@
     with open(pipeline_fname, 'r') as f:
         description = json.load(f)
 
-<<<<<<< HEAD
-    settings = description.get('settings')
-    auto_eviction = False
-    if settings is not None:
-        auto_eviction = settings.get('auto-eviction', auto_eviction)
-=======
     try:
         auto_eviction = description['settings'].get('auto-eviction', False)
     except KeyError:
         auto_eviction = False
->>>>>>> 5e2bf8c3
 
     pipeline = nx.DiGraph(auto_eviction=auto_eviction)
 
