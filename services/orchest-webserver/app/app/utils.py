import collections
import hashlib
import json
import os
import re
import uuid
from datetime import datetime
from typing import Optional

import requests
from flask import current_app

from _orchest.internals import config as _config
from _orchest.internals.utils import copytree, is_services_definition_valid, rmtree
from app.compat import migrate_pipeline
from app.config import CONFIG_CLASS as StaticConfig
from app.models import Environment, Pipeline, Project
from app.schemas import EnvironmentSchema


# Directory resolves
def get_pipeline_path(
    pipeline_uuid,
    project_uuid,
    job_uuid=None,
    pipeline_run_uuid=None,
    pipeline_path=None,
):
    """Returns path to pipeline definition file (including .orchest)"""

    USER_DIR = StaticConfig.USER_DIR

    if pipeline_path is None:
        pipeline_path = pipeline_uuid_to_path(pipeline_uuid, project_uuid, job_uuid)

    project_path = project_uuid_to_path(project_uuid)

    if pipeline_run_uuid is None and job_uuid is None:
        return os.path.join(USER_DIR, "projects", project_path, pipeline_path)
    elif pipeline_run_uuid is not None and job_uuid is not None:
        return os.path.join(
            get_job_directory(pipeline_uuid, project_uuid, job_uuid),
            pipeline_run_uuid,
            pipeline_path,
        )
    elif job_uuid is not None:
        return os.path.join(
            get_job_directory(pipeline_uuid, project_uuid, job_uuid),
            "snapshot",
            pipeline_path,
        )


def get_job_directory(pipeline_uuid, project_uuid, job_uuid):
    """Job directory contains:
    snapshot/
    <pipeline_run_uuid>/<project copy>
    """

    USER_DIR = StaticConfig.USER_DIR

    return os.path.join(USER_DIR, "jobs", project_uuid, pipeline_uuid, job_uuid)


def get_pipeline_directory(
    pipeline_uuid,
    project_uuid,
    job_uuid=None,
    pipeline_run_uuid=None,
):
    """Returns path to directory with the pipeline definition file."""

    return os.path.split(
        get_pipeline_path(
            pipeline_uuid,
            project_uuid,
            job_uuid,
            pipeline_run_uuid,
        )
    )[0]


def get_project_directory(project_uuid):
    USER_DIR = StaticConfig.USER_DIR

    return os.path.join(USER_DIR, "projects", project_uuid_to_path(project_uuid))


def get_project_snapshot_size(project_uuid):
    """Returns the snapshot size for a project in MB."""

    def get_size(path, skip_dirs):
        size = 0
        for root, dirs, files in os.walk(path):
            size += sum(os.path.getsize(os.path.join(root, name)) for name in files)

            for skip_dir in skip_dirs:
                if skip_dir in dirs:
                    dirs.remove(skip_dir)

        return size

    project_dir = get_project_directory(project_uuid)

    # This does not count towards size for snapshots.
    # NOTE: For optimization purposes we might have to also ignore the
    # `.git` directories. Although for large `.git` directories the
    # approximation would be significantly different from the exact
    # value.
    skip_dirs = [".orchest"]

    # Convert bytes to megabytes.
    return get_size(project_dir, skip_dirs) / (1024 ** 2)


def project_exists(project_uuid):
    return Project.query.filter(
        Project.uuid == project_uuid
    ).count() == 0 or not os.path.isdir(get_project_directory(project_uuid))


def get_environment_directory(environment_uuid, project_uuid):
    return os.path.join(
        get_project_directory(project_uuid),
        ".orchest",
        "environments",
        environment_uuid,
    )


# End of directory resolves

# Environments
def get_environment(environment_uuid, project_uuid):
    environment_dir = get_environment_directory(environment_uuid, project_uuid)
    return read_environment_from_disk(environment_dir, project_uuid)


def get_environments(project_uuid, language=None):

    environments = []
    project_dir = get_project_directory(project_uuid)
    environments_dir = os.path.join(project_dir, ".orchest", "environments")

    try:
        for path in os.listdir(environments_dir):

            environment_dir = os.path.join(environments_dir, path)

            if os.path.isdir(environment_dir):
                env = read_environment_from_disk(environment_dir, project_uuid)

                # read_environment_from_disk is not guaranteed to
                # succeed on failure it returns None, and logs the error
                # .
                if env is not None:
                    if language is None:
                        environments.append(env)
                    else:
                        if language == env.language:
                            environments.append(env)
                else:
                    current_app.logger.info(
                        "Could not read environment for env dir %s and project_uuid %s"
                        % (environment_dir, project_uuid)
                    )
    except FileNotFoundError:
        current_app.logger.error(
            "Could not find environments directory in project path %s"
            % environments_dir
        )
    except Exception as e:
        current_app.logger.error(e)

    return environments


def preprocess_script(script):
    """
    This preprocesses bash scripts
    that come from the client.

    Make sure it only contains UNIX style line endings to make
    sure the script can run without issues.
    """
    return script.replace("\r\n", "\n")


def serialize_environment_to_disk(environment, env_directory):

    environment_schema = EnvironmentSchema()

    # treat setup_script separately
    with open(os.path.join(env_directory, "properties.json"), "w") as file:

        environmentDICT = environment_schema.dump(environment)

        # don't serialize project_uuid
        del environmentDICT["project_uuid"]
        # setup scripts is serialized separately
        del environmentDICT["setup_script"]

        file.write(json.dumps(environmentDICT))

    # write setup_script
    with open(
        os.path.join(env_directory, _config.ENV_SETUP_SCRIPT_FILE_NAME), "w"
    ) as file:
        file.write(environment.setup_script)


def read_environment_from_disk(env_directory, project_uuid) -> Optional[Environment]:

    try:
        with open(os.path.join(env_directory, "properties.json"), "r") as file:
            env_dat = json.load(file)

        with open(
            os.path.join(env_directory, _config.ENV_SETUP_SCRIPT_FILE_NAME), "r"
        ) as file:
            setup_script = file.read()

        e = Environment(**env_dat)
        e.project_uuid = project_uuid
        e.setup_script = setup_script

        return e
    except Exception as e:
        current_app.logger.error(
            "Could not get environment from env_directory %s. Error: %s"
            % (env_directory, e)
        )


def delete_environment(app, project_uuid, environment_uuid):
    """Delete an environment from disk and from the runtime environment

    Args:
        project_uuid:
        environment_uuid:

    Returns:

    """
    url = (
        f"http://{app.config['ORCHEST_API_ADDRESS']}"
        f"/api/environments/{project_uuid}/{environment_uuid}"
    )
    app.config["SCHEDULER"].add_job(requests.delete, args=[url])

    environment_dir = get_environment_directory(environment_uuid, project_uuid)
    rmtree(environment_dir)


def populate_default_environments(project_uuid):

    for env_spec in current_app.config["DEFAULT_ENVIRONMENTS"]:
        e = Environment(**env_spec)

        e.uuid = str(uuid.uuid4())
        e.project_uuid = project_uuid

        environment_dir = get_environment_directory(e.uuid, project_uuid)
        os.makedirs(environment_dir, exist_ok=True)

        serialize_environment_to_disk(e, environment_dir)


# End of environments


def get_environments_from_pipeline_json(pipeline_definition):
    environment_uuids = set()

    for _, step in enumerate(pipeline_definition["steps"]):
        environment_uuids.add(pipeline_definition["steps"].get(step).get("environment"))

    return environment_uuids


def get_pipeline_json(pipeline_uuid, project_uuid):
    pipeline_path = get_pipeline_path(pipeline_uuid, project_uuid)

    try:
        with open(pipeline_path, "r") as json_file:
            pipeline_json = json.load(json_file)

            # Apply pipeline migrations
            migrate_pipeline(pipeline_json)

            return pipeline_json
    except Exception as e:
        current_app.logger.error("Could not read pipeline JSON from %s" % e)


def get_hash(path):
    BLOCKSIZE = 8192 * 8
    hasher = hashlib.md5()
    with open(path, "rb") as afile:
        buf = afile.read(BLOCKSIZE)
        while len(buf) > 0:
            hasher.update(buf)
            buf = afile.read(BLOCKSIZE)

    return hasher.hexdigest()


def get_repo_tag():
    return os.getenv("ORCHEST_VERSION")


def clear_folder(folder):
    try:
        for filename in os.listdir(folder):
            file_path = os.path.join(folder, filename)
            try:
                if os.path.isfile(file_path) or os.path.islink(file_path):
                    os.unlink(file_path)
                elif os.path.isdir(file_path):
                    rmtree(file_path)
            except Exception as e:
                current_app.logger.error(
                    "Failed to delete %s. Reason: %s" % (file_path, e)
                )
    except FileNotFoundError as e:
        current_app.logger.error("Failed to delete %s. Reason: %s" % (folder, e))


def remove_dir_if_empty(path):
    if os.path.isdir(path) and not any(True for _ in os.scandir(path)):
        rmtree(path, ignore_errors=True)


def pipeline_uuid_to_path(pipeline_uuid, project_uuid, job_uuid=None):
    if job_uuid is None:
        pipeline = (
            Pipeline.query.filter(Pipeline.uuid == pipeline_uuid)
            .filter(Pipeline.project_uuid == project_uuid)
            .first()
        )
        if pipeline is not None:
            return pipeline.path
        else:
            return None
    else:
        resp = requests.get(
            f'http://{current_app.config["ORCHEST_API_ADDRESS"]}/api/jobs/{job_uuid}',
        )
        data = resp.json()

        if resp.status_code == 200:
            # Return None if neither is not found.
            return (
                data.get("pipeline_run_spec", {})
                .get("run_config", {})
                .get("pipeline_path")
            )
        else:
            return None


def project_entity_counts(project_uuid, get_job_count=False, get_session_count=False):

    counts = {}

    counts["pipeline_count"] = Pipeline.query.filter(
        Pipeline.project_uuid == project_uuid
    ).count()

    counts["environment_count"] = len(get_environments(project_uuid))

    if get_job_count:
        counts["job_count"] = get_api_entity_counts(
            "/api/jobs/", "jobs", project_uuid
        ).get(project_uuid, 0)

    if get_session_count:
        counts["session_count"] = get_api_entity_counts(
            "/api/sessions/", "sessions", project_uuid
        ).get(project_uuid, 0)

    return counts


def get_job_counts():
    return get_api_entity_counts("/api/jobs/", "jobs")


def get_session_counts():
    return get_api_entity_counts("/api/sessions/", "sessions")


def get_api_entity_counts(endpoint, entity_key, project_uuid=None):
    params = {}
    if project_uuid is not None:
        params["project_uuid"] = project_uuid

    resp = requests.get(
        f'http://{current_app.config["ORCHEST_API_ADDRESS"]}{endpoint}', params=params
    )

    if resp.status_code != 200:
        current_app.logger.error(
            "Failed to fetch entity count "
            "from orchest-api. Endpoint [%s] Entity key[%s]. Status code: %d"
            % (endpoint, entity_key, resp.status_code)
        )
        return {}

    data = resp.json()
    counts = collections.defaultdict(int)
    for entity in data[entity_key]:
        counts[entity["project_uuid"]] += 1

    return counts


def project_uuid_to_path(project_uuid: str) -> Optional[str]:
    project = Project.query.filter(Project.uuid == project_uuid).first()
    if project is not None:
        return project.path
    else:
        return None


def find_pipelines_in_dir(path, relative_to=None):

    ignore_dirs = [".ipynb_checkpoints"]

    pipelines = []

    if os.path.isdir(path):
        for root, dirs, files in os.walk(path):

            dirs[:] = [d for d in dirs if d not in ignore_dirs]

            for fName in files:
                if fName.endswith(".orchest"):
                    if relative_to is not None:
                        root = root[len(relative_to) :]
                        if root.startswith("/"):
                            root = root[1:]

                    # Path normalization is important for correctly
                    # detecting pipelines that were deleted through the
                    # file system in SyncProjectPipelinesDBState, i.e.
                    # to avoid false positives.
                    pipelines.append(os.path.normpath(os.path.join(root, fName)))

    return pipelines


def write_config(app, key, value):

    try:
        conf_json_path = "/config/config.json"

        if not os.path.isfile(conf_json_path):
            os.system("touch " + conf_json_path)

        with open(conf_json_path, "r") as f:
            try:
                conf_data = json.load(f)
            except Exception as e:
                print("JSON read error: %s" % e)
                conf_data = {}

            conf_data[key] = value

            app.config.update(conf_data)
        with open(conf_json_path, "w") as f:
            try:
                json.dump(conf_data, f)
            except Exception as e:
                current_app.logger.debug(e)
    except Exception as e:
        current_app.logger.debug(e)

    # always set rw permissions on file
    os.system("chmod o+rw " + conf_json_path)


def create_job_directory(job_uuid, pipeline_uuid, project_uuid):

    snapshot_path = os.path.join(
        get_job_directory(pipeline_uuid, project_uuid, job_uuid),
        "snapshot",
    )

    os.makedirs(os.path.split(snapshot_path)[0], exist_ok=True)

    project_dir = os.path.join(
        current_app.config["USER_DIR"], "projects", project_uuid_to_path(project_uuid)
    )

<<<<<<< HEAD
    copytree(project_dir, snapshot_path)


def rmtree(path, ignore_errors=False):
    """A wrapped `rm -rf -- {path}`.

    If eventlet is being used and it's either patching all modules or
    patching subprocess, this function is not going to block the thread.

    Raises:
        OSError if it failed to remove.

    """
    exit_code = subprocess.call(
        f"rm -rf -- '{path}'", stderr=subprocess.STDOUT, shell=True
    )
    if exit_code != 0 and not ignore_errors:
        raise OSError(f"Failed to remove '{path}': {exit_code}.")


def copy(source: str, target: str, ignore_errors: bool = False) -> None:
    """A wrapped `cp {source} {target}`.

    If eventlet is being used and it's either patching all modules or
    patching subprocess, this function is not going to block the thread.

    Raises:
        OSError if it failed to copy.

    """
    exit_code = subprocess.call(
        f"cp '{source}' '{target}'", stderr=subprocess.STDOUT, shell=True
    )
    if exit_code != 0 and not ignore_errors:
        raise OSError(
            f"Failed to run `cp '{source}' '{target}'` with exit code: {exit_code}."
        )


def copytree(source: str, target: str, respect_gitignore: bool = True):
    """Copies content from source to target.

    As part of the copying process it ignores patterns from the
    top-level `.gitignore` in `source`.

    If eventlet is being used and it's either patching all modules or
    patchng subprocess, this function is not going to block the thread.

    Raises:
        OSError if it failed to copy.

    """
    # With a trailing `/` rsync copies the content of the directory
    # instead of the directory itself.
    if not source.endswith("/"):
        source += "/"

    # Construct copy command.
    # Using rsync with `-W` copies files as a whole which drastically
    # improves its performance, making it almost as fast as the `cp`
    # command. The other options (`-aHAX`) are to preserve all kinds
    # of attributes, e.g. symlinks, `-a` also automatically copies
    # recursively.
    copy_cmd = ["rsync", "-aWHAX"]
    # NOTE: source has trailing `/`
    if respect_gitignore and os.path.isfile(f"{source}.gitignore"):
        copy_cmd += [f"--exclude-from='{source}.gitignore'"]
    copy_cmd += [f"'{source}' '{target}'"]

    exit_code = subprocess.call(
        " ".join(copy_cmd), stderr=subprocess.STDOUT, shell=True
    )
    if exit_code != 0:
        raise OSError(f"Failed to copy '{source}' to '{target}', :{exit_code}.")
=======
    copytree(project_dir, snapshot_path, use_gitignore=True)
>>>>>>> 519e8f8b


def remove_job_directory(job_uuid, pipeline_uuid, project_uuid):

    job_project_path = os.path.join(
        current_app.config["USER_DIR"], "jobs", project_uuid
    )
    job_pipeline_path = os.path.join(job_project_path, pipeline_uuid)
    job_path = os.path.join(job_pipeline_path, job_uuid)

    if os.path.isdir(job_path):
        rmtree(job_path, ignore_errors=True)

    # Clean up parent directory if this job removal created empty
    # directories.
    remove_dir_if_empty(job_pipeline_path)
    remove_dir_if_empty(job_project_path)


def remove_job_pipeline_run_directory(run_uuid, job_uuid, pipeline_uuid, project_uuid):

    job_project_path = os.path.join(
        current_app.config["USER_DIR"], "jobs", project_uuid
    )
    job_pipeline_path = os.path.join(job_project_path, pipeline_uuid)
    job_path = os.path.join(job_pipeline_path, job_uuid)
    job_pipeline_run_path = os.path.join(job_path, run_uuid)

    if os.path.isdir(job_pipeline_run_path):
        rmtree(job_pipeline_run_path, ignore_errors=True)


def remove_project_jobs_directories(project_uuid):

    project_jobs_path = os.path.join(
        current_app.config["USER_DIR"], "jobs", project_uuid
    )

    if os.path.isdir(project_jobs_path):
        rmtree(project_jobs_path, ignore_errors=True)


def get_ipynb_template(language: str):

    language_to_template = {
        "python": "ipynb_template.json",
        "julia": "ipynb_template_julia.json",
        "r": "ipynb_template_r.json",
    }

    if language not in language_to_template.keys():
        language = "python"

    template_json = json.load(
        open(
            os.path.join(
                current_app.config["RESOURCE_DIR"], language_to_template[language]
            ),
            "r",
        )
    )
    return template_json


def generate_ipynb_from_template(kernel_name):

    template_json = get_ipynb_template(kernel_name)

    return json.dumps(template_json, indent=4)


def create_pipeline_file(file_path, pipeline_directory, kernel_name):
    """
    Note: this function does not assume that step['file_path']
    holds the value of file_path!
    """

    full_file_path = os.path.join(pipeline_directory, file_path)
    file_path_split = file_path.split(".")
    file_path_without_ext = ".".join(file_path_split[:-1])
    ext = file_path_split[-1]

    file_content = None

    if not os.path.isfile(full_file_path):

        if len(file_path_without_ext) > 0:
            file_content = ""

        if ext == "ipynb":
            file_content = generate_ipynb_from_template(kernel_name)

    elif ext == "ipynb":
        # Check for empty .ipynb, for which we also generate a
        # template notebook.
        if os.stat(full_file_path).st_size == 0:
            file_content = generate_ipynb_from_template(kernel_name)

    if file_content is not None:
        with open(full_file_path, "w") as file:
            file.write(file_content)


def request_args_to_string(args):
    if args is None or len(args) == 0:
        return ""
    return "?" + "&".join([key + "=" + value for key, value in args.items()])


def generate_gateway_kernel_name(environment_uuid):

    return _config.KERNEL_NAME.format(environment_uuid=environment_uuid)


def pipeline_set_notebook_kernels(pipeline_json, pipeline_directory, project_uuid):
    """

    Raises:
        KeyError: The structure of the metadata in thee Notebook's JSON
            was changed.

    """
    # for each step set correct notebook kernel if it exists

    steps = pipeline_json["steps"].keys()

    for key in steps:
        step = pipeline_json["steps"][key]

        if "ipynb" == step["file_path"].split(".")[-1]:

            notebook_path = os.path.join(pipeline_directory, step["file_path"])

            if os.path.isfile(notebook_path):

                with open(notebook_path, "r") as file:
                    notebook_json = json.load(file)

                notebook_changed = False

                # Set language info and kernelspec.language metadata.
                language = step["kernel"]["name"]
                if notebook_json["metadata"]["kernelspec"]["language"] != language:
                    notebook_changed = True
                    notebook_json["metadata"]["kernelspec"]["language"] = language
                    template_json = get_ipynb_template(language.lower())
                    notebook_json["metadata"]["language_info"] = template_json[
                        "metadata"
                    ]["language_info"]

                # Set kernel name (orchest-kernel-<uuid>) and display
                # name (name of the environment).
                environment_uuid = step.get("environment")
                if environment_uuid is None or environment_uuid == "":
                    notebook_changed = True
                    notebook_json["metadata"]["kernelspec"]["name"] = ""
                    notebook_json["metadata"]["kernelspec"]["display_name"] = ""
                else:
                    gateway_kernel = generate_gateway_kernel_name(step["environment"])
                    if (
                        notebook_json["metadata"]["kernelspec"]["name"]
                        != gateway_kernel
                    ):
                        notebook_changed = True
                        notebook_json["metadata"]["kernelspec"]["name"] = gateway_kernel

                    environment = get_environment(step["environment"], project_uuid)
                    if environment is not None:
                        if (
                            notebook_json["metadata"]["kernelspec"]["display_name"]
                            != environment.name
                        ):
                            notebook_changed = True
                            notebook_json["metadata"]["kernelspec"][
                                "display_name"
                            ] = environment.name
                    else:
                        notebook_changed = True
                        notebook_json["metadata"]["kernelspec"]["display_name"] = ""
                        current_app.logger.warn(
                            (
                                "Could not find environment [%s] while setting"
                                "notebook kernelspec for notebook %s."
                            )
                            % (step["environment"], notebook_path)
                        )

                if notebook_changed:
                    with open(notebook_path, "w") as f:
                        json.dump(notebook_json, f, indent=4)

            else:
                current_app.logger.info(
                    (
                        "pipeline_set_notebook_kernels called on notebook_path "
                        "that doesn't exist %s"
                    )
                    % notebook_path
                )


def check_pipeline_correctness(pipeline_json):
    invalid_entries = {}

    mem_size = pipeline_json["settings"].get("data_passing_memory_size")
    if mem_size is None:
        invalid_entries["data_passing_memory_size"] = "missing"
    elif (not isinstance(mem_size, str)) or (
        re.match(r"^\d+(\.\d+)?\s*(KB|MB|GB)$", mem_size) is None
    ):
        invalid_entries["data_passing_memory_size"] = "invalid_value"

    if not is_services_definition_valid(pipeline_json.get("services", {})):
        invalid_entries["services"] = "invalid_value"

    return invalid_entries


def has_active_sessions(project_uuid: str, pipeline_uuid=None):
    args = {"project_uuid": project_uuid}
    if pipeline_uuid is not None:
        args["pipeline_uuid"] = pipeline_uuid
    resp = requests.get(
        f"http://{_config.ORCHEST_API_ADDRESS}/api/sessions/"
        + request_args_to_string(args),
    )
    return bool(resp.json()["sessions"])


def normalize_project_relative_path(path: str) -> str:
    # https://stackoverflow.com/questions/52260324/why-os-path-normpath-does-not-remove-the-firsts
    while path.startswith("/"):
        path = path[1:]
    return os.path.normpath(path)


def is_valid_project_relative_path(project_uuid, path: str) -> str:
    project_path = os.path.abspath(
        os.path.normpath(get_project_directory(project_uuid))
    )
    new_path_abs = os.path.abspath(
        os.path.normpath(
            os.path.join(
                get_project_directory(project_uuid),
                normalize_project_relative_path(path),
            )
        )
    )
    return new_path_abs.startswith(project_path)


def resolve_absolute_path(abs_path):
    """
    This function resolves absolute paths of pipeline steps
    to the filesystem layout of the orchest-webserver.

    Currently only /data is supported.
    """
    prefix_map = {"/data": "/userdir/data"}
    allowed_prefixes = list(prefix_map.keys())
    matching_prefixes = [
        prefix for prefix in allowed_prefixes if abs_path.startswith(prefix)
    ]

    if len(matching_prefixes) == 0:
        return

    prefix = matching_prefixes[0]

    file_path = abs_path[len(prefix) :]
    file_path = prefix_map[prefix] + file_path
    return file_path


_DEFAULT_ORCHEST_EXAMPLES_JSON = {
    "creation_time": datetime.utcnow().isoformat(),
    "entries": [],
}


def get_orchest_examples_json() -> dict:
    """Get orchest examples references, ordered by stars."""

    path = current_app.config["ORCHEST_EXAMPLES_JSON_PATH"]
    if not os.path.exists(path):
        current_app.logger.warning("Could not find public examples json.")
        return _DEFAULT_ORCHEST_EXAMPLES_JSON
    else:
        with open(current_app.config["ORCHEST_EXAMPLES_JSON_PATH"]) as f:
            data = json.load(f)
            if "creation_time" not in data or "entries" not in data:
                current_app.logger.error(f"Malformed public examples json : {data}.")
                return _DEFAULT_ORCHEST_EXAMPLES_JSON
            data["entries"].sort(key=lambda x: -x.get("stargazers_count", -1))
            return data


_DEFAULT_ORCHEST_UPDATE_INFO_JSON = {"latest_version": None}


def get_orchest_update_info_json() -> dict:
    """Get orchest update info.

    Returns:
        A dictionary mapping latest_version to the latest Orchest
        version.
    """

    path = current_app.config["ORCHEST_UPDATE_INFO_JSON_PATH"]
    if not os.path.exists(path):
        current_app.logger.warning("Could not find orchest update info json.")
        return _DEFAULT_ORCHEST_UPDATE_INFO_JSON
    else:
        with open(current_app.config["ORCHEST_UPDATE_INFO_JSON_PATH"]) as f:
            data = json.load(f)
            if not isinstance(data.get("latest_version"), str):
                current_app.logger.error(
                    f"Malformed orchest update info json : {data}."
                )
                return _DEFAULT_ORCHEST_EXAMPLES_JSON
            return data<|MERGE_RESOLUTION|>--- conflicted
+++ resolved
@@ -493,84 +493,7 @@
         current_app.config["USER_DIR"], "projects", project_uuid_to_path(project_uuid)
     )
 
-<<<<<<< HEAD
-    copytree(project_dir, snapshot_path)
-
-
-def rmtree(path, ignore_errors=False):
-    """A wrapped `rm -rf -- {path}`.
-
-    If eventlet is being used and it's either patching all modules or
-    patching subprocess, this function is not going to block the thread.
-
-    Raises:
-        OSError if it failed to remove.
-
-    """
-    exit_code = subprocess.call(
-        f"rm -rf -- '{path}'", stderr=subprocess.STDOUT, shell=True
-    )
-    if exit_code != 0 and not ignore_errors:
-        raise OSError(f"Failed to remove '{path}': {exit_code}.")
-
-
-def copy(source: str, target: str, ignore_errors: bool = False) -> None:
-    """A wrapped `cp {source} {target}`.
-
-    If eventlet is being used and it's either patching all modules or
-    patching subprocess, this function is not going to block the thread.
-
-    Raises:
-        OSError if it failed to copy.
-
-    """
-    exit_code = subprocess.call(
-        f"cp '{source}' '{target}'", stderr=subprocess.STDOUT, shell=True
-    )
-    if exit_code != 0 and not ignore_errors:
-        raise OSError(
-            f"Failed to run `cp '{source}' '{target}'` with exit code: {exit_code}."
-        )
-
-
-def copytree(source: str, target: str, respect_gitignore: bool = True):
-    """Copies content from source to target.
-
-    As part of the copying process it ignores patterns from the
-    top-level `.gitignore` in `source`.
-
-    If eventlet is being used and it's either patching all modules or
-    patchng subprocess, this function is not going to block the thread.
-
-    Raises:
-        OSError if it failed to copy.
-
-    """
-    # With a trailing `/` rsync copies the content of the directory
-    # instead of the directory itself.
-    if not source.endswith("/"):
-        source += "/"
-
-    # Construct copy command.
-    # Using rsync with `-W` copies files as a whole which drastically
-    # improves its performance, making it almost as fast as the `cp`
-    # command. The other options (`-aHAX`) are to preserve all kinds
-    # of attributes, e.g. symlinks, `-a` also automatically copies
-    # recursively.
-    copy_cmd = ["rsync", "-aWHAX"]
-    # NOTE: source has trailing `/`
-    if respect_gitignore and os.path.isfile(f"{source}.gitignore"):
-        copy_cmd += [f"--exclude-from='{source}.gitignore'"]
-    copy_cmd += [f"'{source}' '{target}'"]
-
-    exit_code = subprocess.call(
-        " ".join(copy_cmd), stderr=subprocess.STDOUT, shell=True
-    )
-    if exit_code != 0:
-        raise OSError(f"Failed to copy '{source}' to '{target}', :{exit_code}.")
-=======
     copytree(project_dir, snapshot_path, use_gitignore=True)
->>>>>>> 519e8f8b
 
 
 def remove_job_directory(job_uuid, pipeline_uuid, project_uuid):
