"""Module about pipeline definition/de-serialization and pipeline runs.

Essentially, it covers:
- transforming a pipeline definition, e.g. obtained by the pipeline
    json, into an instance of the Pipeline class, which adds some nice
    to have logic.
- transforming said Pipeline instance to a valid k8s workflow
    definition, where the pipeline is run as an argo workflow.
- the required function to actually perform a pipeline run.

As a client of this module you are most likely interested in how to get
a pipeline json to a Pipeline instance (point 1) and how to use that to
perform a pipeline run (point 3), with "run_pipeline_workflow".

"""
import asyncio
import copy
import json
import os
from datetime import datetime
from typing import Any, Dict, Iterable, List, Optional, Set

import aiohttp
from celery.contrib.abortable import AbortableAsyncResult

from _orchest.internals import config as _config
<<<<<<< HEAD
from _orchest.internals.utils import (
    get_k8s_namespace_name,
    get_orchest_volume_mounts,
    get_orchest_volumes,
)
=======
from _orchest.internals.utils import get_step_volumes_and_volume_mounts
>>>>>>> 016346ab
from app.connections import k8s_custom_obj_api
from app.types import PipelineDefinition, PipelineStepProperties, RunConfig
from config import CONFIG_CLASS


def construct_pipeline(
    uuids: Iterable[str],
    run_type: str,
    pipeline_definition: PipelineDefinition,
    **kwargs,
) -> "Pipeline":
    """Constructs a pipeline from a description with selection criteria.

    Based on the run type and selection of UUIDs, constructs the
    appropriate Pipeline.

    TODO:
        Include config options to be based to methods. This can be done
        via the **kwargs option.

        Example: waiting on container completion, or inclusive or
            exclusive of the selection for "incoming" `run_type`.

        All options for the config should be documented somewhere.

    Args:
        uuids: a selection/sequence of pipeline step UUIDs. If
            `run_type` equals "full", then this argument is ignored.
        run_type: one of ("full", "selection", "incoming").
        pipeline_definition: a json description of the pipeline.
        config: configuration for the `run_type`.

    Returns:
        Always returns a Pipeline. Depending on the `run_type` the
        Pipeline is constructed as follows from the given
        `pipeline_definition`:
            * "full" -> entire pipeline from description
            * "selection" -> induced subgraph based on selection.
            * "incoming" -> all incoming steps of the selection. In
                other words: all ancestors of the steps of the
                selection.

        As of now, the selection itself is NOT included in the Pipeline
        if `run_type` equals "incoming".

    Raises:
        ValueError if the `run_type` is incorrectly specified.
    """
    # Create a pipeline from the pipeline_definition. And run the
    # appropriate method based on the run_type.
    pipeline = Pipeline.from_json(pipeline_definition)

    if run_type == "full":
        return pipeline

    if run_type == "selection":
        return pipeline.get_induced_subgraph(uuids)

    if run_type == "incoming":
        return pipeline.incoming(uuids, inclusive=False)

    raise ValueError("Function not defined for specified run_type")


async def update_status(
    status: str,
    task_id: str,
    session: aiohttp.ClientSession,
    type: str,
    run_endpoint: str,
    uuid: Optional[str] = None,
) -> Any:
    """Updates status of `type` via the orchest-api.

    Args:
        type: One of ``['pipeline', 'step']``.
    """
    data = {"status": status}
    if data["status"] == "STARTED":
        data["started_time"] = datetime.utcnow().isoformat()
    elif data["status"] in ["SUCCESS", "FAILURE"]:
        data["finished_time"] = datetime.utcnow().isoformat()

    base_url = f"{CONFIG_CLASS.ORCHEST_API_ADDRESS}/{run_endpoint}/{task_id}"

    if type == "step":
        url = f"{base_url}/{uuid}"

    elif type == "pipeline":
        url = base_url

    # Just await the response. The proposed fix on the aiohttp GitHub to
    # do `response.json(content_type=None)` still results in parsing
    # issues.
    await session.put(url, json=data)


class PipelineStep:
    """A step of a pipeline.

    It can also be thought of as a node of a graph.

    Args:
        properties: properties of the step used for execution.
        parents: the parents/incoming steps of the current step.

    Attributes:
        properties: see "Args" section.
        parents: see "Args" section.
    """

    def __init__(
        self,
        properties: PipelineStepProperties,
        parents: Optional[List["PipelineStep"]] = None,
    ) -> None:
        self.properties = properties
        self.parents = parents if parents is not None else []

        # Keeping a list of children allows us to traverse the pipeline
        # also in the other direction. This is helpful for certain
        # Pipeline methods.
        self._children: List["PipelineStep"] = []

        # Initial status is "PENDING".
        self._status: str = "PENDING"

    def __eq__(self, other) -> bool:
        return self.properties["uuid"] == other.properties["uuid"]

    def __hash__(self) -> int:
        return hash(self.properties["uuid"])

    def __str__(self) -> str:
        if self.properties:
            return f'<PipelineStep: {self.properties["name"]}>'

        return "<Pipelinestep: None>"

    def __repr__(self) -> str:
        # TODO: This is actually not correct: it should be
        #       self.properties. But this just look ugly as hell
        #       (so maybe for later). And strictly, should also include
        #       its parents.
        if self.properties:
            return f'PipelineStep({self.properties["name"]!r})'

        return "Pipelinestep(None)"


class Pipeline:
    def __init__(self, steps: List[PipelineStep], properties: Dict[str, str]) -> None:
        self.steps = steps

        # TODO: we want to be able to serialize a Pipeline back to a
        #       json file. Therefore we would need to store the Pipeline
        #       name and UUID from the json first.
        # self.properties: Dict[str, str] = {}
        self.properties = properties

        # See the sentinel property for explanation.
        self._sentinel: Optional[PipelineStep] = None

    @classmethod
    def from_json(cls, description: PipelineDefinition) -> "Pipeline":
        """Constructs a pipeline from a json description.

        This is an alternative constructur.

        Args:
            description: json description of Pipeline.

        Returns:
            A pipeline object defined by the given description.
        """
        # Create a mapping for all the steps from UUID to object.
        steps = {
            uuid: PipelineStep(properties)
            for uuid, properties in description["steps"].items()
        }

        # For every step populate its parents and _children attributes.
        for step in steps.values():
            for uuid in step.properties["incoming_connections"]:
                step.parents.append(steps[uuid])
                steps[uuid]._children.append(step)

        properties = {
            "name": description["name"],
            "uuid": description["uuid"],
            "settings": description["settings"],
            "parameters": description.get("parameters", {}),
            "services": description.get("services", {}),
        }
        return cls(list(steps.values()), properties)

    def to_dict(self) -> PipelineDefinition:
        """Convert the Pipeline to its dictionary description."""
        description: PipelineDefinition = {"steps": {}}
        for step in self.steps:
            description["steps"][step.properties["uuid"]] = step.properties

        description.update(self.properties)
        return description

    def get_environments(self) -> Set[str]:
        """Returns the set of UUIDs of the used environments.

        Returns:
            Set of environments uuids used among the pipeline steps and
            services making use of orchest environments.

        """
        st_envs = set([step.properties["environment"] for step in self.steps])
        prefix = _config.ENVIRONMENT_AS_SERVICE_PREFIX
        sr_envs = set(
            [
                sr["image"].replace(prefix, "")
                for sr in self.properties.get("services", {}).values()
                if sr["image"].startswith(prefix)
            ]
        )

        return set.union(st_envs, sr_envs)

    def get_params(self) -> Dict[str, Any]:
        return self.properties.get("parameters", {})

    def get_induced_subgraph(self, selection: Iterable[str]) -> "Pipeline":
        """Returns a new pipeline whos set of steps equal the selection.

        Takes an induced subgraph of the pipeline formed by a subset of
        its steps given by the selection (of UUIDs).

        Example:
            When the selection consists of: a --> b. Then it is
            important that "a" is run before "b". Therefore the induced
            subgraph has to be taken to ensure the correct ordering,
            instead of executing the steps independently (and in
            parallel).

        Args:
            selection: list of UUIDs representing `PipelineStep`s.

        Returns:
            An induced pipeline by the set of steps (defined by the
            given selection).
        """
        keep_steps = [
            step for step in self.steps if step.properties["uuid"] in selection
        ]

        # Only keep connection to parents and children if these steps
        # are also included in the selection. In addition, to keep
        # consistency of the properties attributes of the steps, we
        # update the "incoming_connections" to be representative of the
        # new pipeline structure.
        new_steps = []
        for step in keep_steps:
            # Take a deepcopy such that the properties of the new and
            # original step do not point to the same object (since we
            # want to update the "incoming_connections").
            new_step = PipelineStep(copy.deepcopy(step.properties))
            new_step.parents = [s for s in step.parents if s in keep_steps]
            new_step._children = [s for s in step._children if s in keep_steps]
            new_step.properties["incoming_connections"] = [
                s.properties["uuid"] for s in new_step.parents
            ]
            new_steps.append(new_step)

        properties = copy.deepcopy(self.properties)
        return Pipeline(steps=new_steps, properties=properties)

    def convert_to_induced_subgraph(self, selection: List[str]) -> None:
        """Converts the pipeline to a subpipeline.

        NOTE:
            Exactly the same as `get_induced_subgraph` except that it
            modifies the underlying `Pipeline` object inplace.
        """
        self.steps = [
            step for step in self.steps if step.properties["uuid"] in selection
        ]

        # Removing connection from steps to "non-existing" steps, i.e.
        # steps that are not included in the selection.
        for step in self.steps:
            step.parents = [s for s in step.parents if s in self.steps]
            step._children = [s for s in step._children if s in self.steps]

    def incoming(self, selection: Iterable[str], inclusive: bool = False) -> "Pipeline":
        """Returns a new Pipeline of all ancestors of the selection.

        NOTE:
            The following can be thought of as an edge case. Lets say
            you have the pipeline: a --> b --> c and a selection of
            [b, c] with `inclusive` set to False. Then only step "a"
            would be run.

        Args:
            selection: list of UUIDs representing `PipelineStep`s.
            inclusive: if True, then the steps in the selection are also
                part of the returned `Pipeline`, else the steps will not
                be included.

        Returns:
            An induced pipeline by the set of steps (defined by the
            given selection).
        """
        # This set will be populated with all the steps that are
        # ancestors of the sets given by the selection. Depending on the
        # kwarg `inclusive` the steps from the selection itself will
        # either be included or excluded.
        steps = set()

        # Essentially a BFS where its stack gets initialized with
        # multiple root nodes.
        stack = [step for step in self.steps if step.properties["uuid"] in selection]

        while stack:
            step = stack.pop()
            if step in steps:
                continue

            # Create a new Pipeline step that is a copy of the step. For
            # consistency also update the properties attribute and make
            # it point to a new object.
            new_properties = copy.deepcopy(step.properties)
            new_properties["incoming_connections"] = [
                s.properties["uuid"] for s in step.parents
            ]
            new_step = PipelineStep(new_properties, step.parents)

            # NOTE: the childrens list has to be updated, since the
            # sentinel node uses its information to be computed. On the
            # other hand, the parents, do not change and are always all
            # included.
            new_step._children = [
                s
                for s in step._children
                if s in steps or s.properties["uuid"] in selection
            ]
            steps.add(new_step)
            stack.extend(new_step.parents)

        # Remove steps if the selection should not be included in the
        # new pipeline.
        if inclusive:
            steps_to_be_included = steps
        elif not inclusive:
            steps_to_be_included = steps - set(
                step for step in self.steps if step.properties["uuid"] in selection
            )

            # We have to go over the children again to make sure they
            # also do not include any steps of the selection.
            for step in steps_to_be_included:
                step._children = [
                    s for s in step._children if s in steps_to_be_included
                ]

        properties = copy.deepcopy(self.properties)
        return Pipeline(steps=list(steps_to_be_included), properties=properties)

    def __repr__(self) -> str:
        return f"Pipeline({self.steps!r})"


def _step_to_workflow_manifest_task(
    step: PipelineStep, run_config: Dict[str, Any]
) -> dict:
    # The working directory is the location of the file being
    # executed.
    project_relative_file_path = os.path.join(
        os.path.split(run_config["pipeline_path"])[0], step.properties["file_path"]
    )
    working_dir = os.path.split(project_relative_file_path)[0]

    user_env_variables = [
        {"name": key, "value": str(value)}
        for key, value in run_config["user_env_variables"].items()
    ]
    orchest_env_variables = [
        {"name": "ORCHEST_STEP_UUID", "value": step.properties["uuid"]},
        {"name": "ORCHEST_SESSION_UUID", "value": run_config["session_uuid"]},
        {"name": "ORCHEST_SESSION_TYPE", "value": run_config["session_type"]},
        {"name": "ORCHEST_PIPELINE_UUID", "value": run_config["pipeline_uuid"]},
        {"name": "ORCHEST_PIPELINE_PATH", "value": _config.PIPELINE_FILE},
        {"name": "ORCHEST_PROJECT_UUID", "value": run_config["project_uuid"]},
        {
            # ORCHEST_MEMORY_EVICTION is never present when running
            # notebooks interactively and otherwise always present, this
            # means eviction of objects from memory can never be
            # triggered when running notebooks interactively.  This
            # environment variable being present implies that the
            # Orchest SDK will always emit an eviction message given the
            # choice, this however, does not imply that eviction will
            # actually take place, since the memory server manager will
            # check the pipeline definition settings to decide whetever
            # object eviction should take place or not.
            "name": "ORCHEST_MEMORY_EVICTION",
            "value": "1",
        },
    ]
    # Note that the order of concatenation matters, so that there is no
    # risk that the user overwrites internal variables accidentally.
    env_variables = user_env_variables + orchest_env_variables

    # This allows us to edit the container that argo runs for us.
    pod_spec_patch = json.dumps(
        {
            "containers": [
                {
                    "name": "main",
                    "env": env_variables,
                    "restartPolicy": "Never",
                    # K8S_TODO: fix this.
                    "imagePullPolicy": "IfNotPresent",
                }
            ]
        },
    )

    task = {
        # "Name cannot begin with a digit when using either 'depends' or
        # 'dependencies'".
        "name": f'step-{step.properties["uuid"]}',
        "dependencies": [f'step-{pstep.properties["uuid"]}' for pstep in step.parents],
        "template": "step",
        "arguments": {
            "parameters": [
                {
                    # Used to keep track of the step when getting
                    # workflow status, since the name we have set is not
                    # reliable, argo will change it.
                    "name": "step_uuid",
                    "value": step.properties["uuid"],
                },
                {
                    "name": "image",
                    "value":
                    # K8S_TODO: fix.
                    "10.111.164.4/"
                    + run_config["env_uuid_docker_id_mappings"][
                        step.properties["environment"]
                    ],
                },
                {"name": "working_dir", "value": working_dir},
                {
                    "name": "project_relative_file_path",
                    "value": project_relative_file_path,
                },
                {"name": "pod_spec_patch", "value": pod_spec_patch},
                {
                    # NOTE: only used by tests.
                    "name": "tests_uuid",
                    "value": step.properties["uuid"],
                },
            ]
        },
    }
    return task


def _pipeline_to_workflow_manifest(
    workflow_name: str, pipeline: Pipeline, run_config: Dict[str, Any]
) -> dict:
    volumes, volume_mounts = get_step_volumes_and_volume_mounts(
        host_user_dir=run_config["host_user_dir"],
        host_project_dir=run_config["project_dir"],
        host_pipeline_file=os.path.join(
            run_config["project_dir"],
            run_config["pipeline_path"],
        ),
        container_project_dir=_config.PROJECT_DIR,
        container_pipeline_file=_config.PIPELINE_FILE,
    )
    manifest = {
        "apiVersion": "argoproj.io/v1alpha1",
        "kind": "Workflow",
        "metadata": {"name": workflow_name},
        "spec": {
            "entrypoint": "pipeline",
            "volumes": volumes,
            # The celery task actually takes care of deleting the
            # workflow, this is just a failsafe.
            "ttlStrategy": {
                "secondsAfterCompletion": 1000,
                "secondsAfterSuccess": 1000,
                "secondsAfterFailure": 1000,
            },
            "dnsPolicy": "ClusterFirst",
            "restartPolicy": "Never",
            # The first entry of this list is the definition of the DAG,
            # while the second entry is the step definition.
            "templates": [
                {
                    "name": "pipeline",
                    "retryStrategy": {"limit": "0", "backoff": {"maxDuration": "0s"}},
                    "dag": {
                        "failFast": True,
                        "tasks": [
                            _step_to_workflow_manifest_task(step, run_config)
                            for step in pipeline.steps
                        ],
                    },
                },
                {
                    "name": "step",
                    "securityContext": {
                        "runAsUser": 0,
                        "runAsGroup": int(os.environ.get("ORCHEST_HOST_GID")),
                        "fsGroup": int(os.environ.get("ORCHEST_HOST_GID")),
                    },
                    "inputs": {
                        "parameters": [
                            {"name": param}
                            for param in [
                                "step_uuid",
                                "image",
                                "working_dir",
                                "project_relative_file_path",
                                "pod_spec_patch",
                                "tests_uuid",
                            ]
                        ]
                    },
                    "retryStrategy": {"limit": "0", "backoff": {"maxDuration": "0s"}},
                    "container": {
                        "image": "{{inputs.parameters.image}}",
                        "command": [
                            "/orchest/bootscript.sh",
                            "runnable",
                            "{{inputs.parameters.working_dir}}",
                            "{{inputs.parameters.project_relative_file_path}}",
                        ],
                        "volumeMounts": volume_mounts,
                    },
                    "resources": {
                        "requests": {"cpu": _config.USER_CONTAINERS_CPU_SHARES}
                    },
                    "podSpecPatch": "{{inputs.parameters.pod_spec_patch}}",
                },
            ],
        },
    }
    return manifest


async def run_pipeline_workflow(
    session_uuid: str, task_id: str, pipeline: Pipeline, *, run_config: RunConfig
):
    async with aiohttp.ClientSession() as session:

        await update_status(
            "STARTED",
            task_id,
            session,
            type="pipeline",
            run_endpoint=run_config["run_endpoint"],
        )

        namespace = get_k8s_namespace_name(session_uuid)

        try:
            manifest = _pipeline_to_workflow_manifest(
                f"pipeline-run-task-{task_id}", pipeline, run_config
            )
            k8s_custom_obj_api.create_namespaced_custom_object(
                "argoproj.io", "v1alpha1", namespace, "workflows", body=manifest
            )

            steps_to_start = {step.properties["uuid"] for step in pipeline.steps}
            steps_to_finish = set(steps_to_start)
            had_failed_steps = False
            while steps_to_finish:
                # Note: not async.
                resp = k8s_custom_obj_api.get_namespaced_custom_object(
                    "argoproj.io",
                    "v1alpha1",
                    namespace,
                    "workflows",
                    f"pipeline-run-task-{task_id}",
                )
                workflow_nodes: dict = resp.get("status", {}).get("nodes", {})
                for step in workflow_nodes.values():
                    # The nodes includes the entire "pipeline" node etc.
                    if step["templateName"] != "step":
                        continue
                    # The step was not run because the workflow failed.
                    if "inputs" not in step:
                        continue

                    for param in step["inputs"]["parameters"]:
                        if param["name"] == "step_uuid":
                            step_uuid = param["value"]
                            break
                    else:
                        # Should never happen.
                        raise Exception(
                            f"Did not find step_uuid in step parameters. Step: {step}."
                        )
                    step_status = step["phase"]
                    step_message = step.get("message", "")
                    step_status_update = None

                    # Argo does not fail a step if the container is
                    # stuck in a waiting state. Doesn't look like the
                    # pull backoff behavior can be tuned.
                    if step_status in ["Pending", "Running"] and (
                        "ImagePullBackOff" in step_message
                        or "ErrImagePull" in step_message
                    ):
                        step_status_update = "FAILURE"
                    elif step_status == "Running" and step_uuid in steps_to_start:
                        step_status_update = "STARTED"
                        steps_to_start.remove(step_uuid)
                    elif (
                        step_status in ["Succeeded", "Failed", "Error"]
                        and step_uuid in steps_to_finish
                    ):
                        step_status_update = {
                            "Succeeded": "SUCCESS",
                            "Failed": "FAILURE",
                            "Error": "FAILURE",
                        }[step_status]

                    if step_status_update is not None:
                        if step_status_update == "FAILURE":
                            had_failed_steps = True

                        if step_status_update in ["FAILURE", "ABORTED", "SUCCESS"]:
                            steps_to_finish.remove(step_uuid)
                            if step_uuid in steps_to_start:
                                steps_to_start.remove(step_uuid)

                        await update_status(
                            step_status_update,
                            task_id,
                            session,
                            type="step",
                            run_endpoint=run_config["run_endpoint"],
                            uuid=step_uuid,
                        )

                if not steps_to_finish or had_failed_steps:
                    break

                if AbortableAsyncResult(task_id).is_aborted():
                    break

                async with session.get(
                    f'{CONFIG_CLASS.ORCHEST_API_ADDRESS}/{run_config["run_endpoint"]}'
                    f"/{task_id}"
                ) as response:
                    run_status = await response.json()
                    # Might not be there if it has been deleted.
                    if run_status.get("status", "ABORTED") in [
                        "SUCCESS",
                        "FAILURE",
                        "ABORTED",
                    ]:
                        break

                await asyncio.sleep(0.25)

            for step_uuid in steps_to_finish:
                await update_status(
                    "ABORTED",
                    task_id,
                    session,
                    type="step",
                    run_endpoint=run_config["run_endpoint"],
                    uuid=step_uuid,
                )

            pipeline_status = "SUCCESS" if not had_failed_steps else "FAILURE"
            await update_status(
                pipeline_status,
                task_id,
                session,
                type="pipeline",
                run_endpoint=run_config["run_endpoint"],
            )

        except Exception:
            await update_status(
                "FAILURE",
                task_id,
                session,
                type="pipeline",
                run_endpoint=run_config["run_endpoint"],
            )<|MERGE_RESOLUTION|>--- conflicted
+++ resolved
@@ -24,15 +24,10 @@
 from celery.contrib.abortable import AbortableAsyncResult
 
 from _orchest.internals import config as _config
-<<<<<<< HEAD
 from _orchest.internals.utils import (
     get_k8s_namespace_name,
-    get_orchest_volume_mounts,
-    get_orchest_volumes,
+    get_step_volumes_and_volume_mounts,
 )
-=======
-from _orchest.internals.utils import get_step_volumes_and_volume_mounts
->>>>>>> 016346ab
 from app.connections import k8s_custom_obj_api
 from app.types import PipelineDefinition, PipelineStepProperties, RunConfig
 from config import CONFIG_CLASS
